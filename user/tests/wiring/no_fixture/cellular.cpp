/**
 ******************************************************************************
  Copyright (c) 2015 Particle Industries, Inc.  All rights reserved.

  This library is free software; you can redistribute it and/or
  modify it under the terms of the GNU Lesser General Public
  License as published by the Free Software Foundation, either
  version 3 of the License, or (at your option) any later version.

  This library is distributed in the hope that it will be useful,
  but WITHOUT ANY WARRANTY; without even the implied warranty of
  MERCHANTABILITY or FITNESS FOR A PARTICULAR PURPOSE.  See the GNU
  Lesser General Public License for more details.

  You should have received a copy of the GNU Lesser General Public
  License along with this library; if not, see <http://www.gnu.org/licenses/>.
 ******************************************************************************
 */

#include "application.h"
#include "unit-test/unit-test.h"
#include "socket_hal.h"

#if Wiring_Cellular == 1

/* Scenario: The device will connect to the Cloud even when all
 *           TCP socket types are consumed
 *
 * Given the device is currently disconnected from the Cloud
 * When all available TCP sockets are consumed
 * And the device attempts to connect to the Cloud
 * Then the device overcomes this socket obstacle and connects to the Cloud
 */
void disconnect_from_cloud(system_tick_t timeout)
{
    Particle.disconnect();
    Cellular.disconnect();
    waitFor(Particle.disconnected, timeout);
}
void connect_to_cloud(system_tick_t timeout)
{
    Particle.connect();
    waitFor(Particle.connected, timeout);
}
void consume_all_sockets(uint8_t protocol)
{
    static int port = 9000;
    int socket_handle;
    do {
        socket_handle = socket_create(AF_INET, SOCK_STREAM, protocol==IPPROTO_UDP ? IPPROTO_UDP : IPPROTO_TCP, port++, NIF_DEFAULT);
    } while(socket_handle_valid(socket_handle));
}
test(CELLULAR_01_device_will_connect_to_the_cloud_when_all_tcp_sockets_consumed) {
    //Serial.println("the device will connect to the cloud when all tcp sockets are consumed");
    // Given the device is currently disconnected from the Cloud
    disconnect_from_cloud(30*1000);
    // When all available TCP sockets are consumed
    consume_all_sockets(IPPROTO_TCP);
    // And the device attempts to connect to the Cloud
    connect_to_cloud(6*60*1000);
    // Then the device overcomes this socket obstacle and connects to the Cloud
    assertEqual(Particle.connected(), true);
}
/* Scenario: The device will connect to the Cloud even when all
 *           UDP socket types are consumed
 *
 * Given the device is currently disconnected from the Cloud
 * When all available UDP sockets are consumed
 * And the device attempts to connect to the Cloud
 * Then the device overcomes this socket obstacle and connects to the Cloud
 */
test(CELLULAR_02_device_will_connect_to_the_cloud_when_all_udp_sockets_consumed) {
    //Serial.println("the device will connect to the cloud when all udp sockets are consumed");
    // Given the device is currently disconnected from the Cloud
    disconnect_from_cloud(30*1000);
    // When all available UDP sockets are consumed
    consume_all_sockets(IPPROTO_UDP);
    // And the device attempts to connect to the Cloud
    connect_to_cloud(6*60*1000);
    // Then the device overcomes this socket obstacle and connects to the Cloud
    assertEqual(Particle.connected(), true);
}

<<<<<<< HEAD
test(CLOUD_03_close_consumed_sockets) {
=======
test(CELLULAR_03_close_consumed_sockets) {
>>>>>>> 0498bd12
    for (int i = 0; i < 7; i++) {
        if (socket_handle_valid(i))
            socket_close(i);
    }
}

void checkIPAddress(const char* name, const IPAddress& address)
{
    if (address.version()==0 || address[0]==0)
    {
        Serial.print("address failed:");
        Serial.println(name);
        assertNotEqual(address.version(), 0);
        assertNotEqual(address[0], 0);
    }
}

<<<<<<< HEAD
test(CLOUD_04_local_ip_cellular_config)
=======
test(CELLULAR_04_local_ip_cellular_config)
>>>>>>> 0498bd12
{
    connect_to_cloud(6*60*1000);
    checkIPAddress("local", Cellular.localIP());
}

int how_many_band_options_are_available(void)
{
    CellularBand band_avail;
    if (Cellular.getBandAvailable(band_avail)) {
        return band_avail.count;
    }
    else {
        return 0;
    }
}
bool get_list_of_bands_available(CellularBand& band_avail)
{
    return Cellular.getBandAvailable(band_avail);
}
bool set_each_band_and_verify_is_selected(CellularBand& band_avail)
{
    CellularBand band_sel; // object to store bands selected
    CellularBand band_set; // object to store a single band in
    for (int x=1; x<band_avail.count; x++) { // start at first band with a frequency
        band_set.band[0] = band_avail.band[x];
        band_set.count = 1;
        if (Cellular.setBandSelect(band_set)) {
            if (Cellular.getBandSelect(band_sel)) {
                if ((band_sel.count != 1)
                    || (band_sel.band[0] != band_avail.band[x]))
                {
                    return false;
                }
            }
        }
    }
    return true;
}
bool set_each_band_as_a_string_and_verify_is_selected(CellularBand& band_avail)
{
    CellularBand band_sel; // object to store bands selected
    for (int x=1; x<band_avail.count; x++) { // start at first band with a frequency
        if (Cellular.setBandSelect(String(band_avail.band[x]).c_str())) {
            if (Cellular.getBandSelect(band_sel)) {
                if ((band_sel.count != 1)
                    || (band_sel.band[0] != band_avail.band[x]))
                {
                    return false;
                }
            }
        }
    }
    return true;
}
void get_band_select_string(CellularBand &data, char* bands, int index) {
    char band[5];
    for (int x=index; x<data.count; x++) {
        sprintf(band, "%d", data.band[x]);
        strcat(bands, band);
        if ((x+1) < data.count) strcat(bands, ",");
    }
}
bool is_bands_selected_not_equal_to_default_bands(CellularBand& band_sel, CellularBand& band_avail) {
    // create default bands string
    char band_defaults[22] = "";
    char bands_selected[22] = "";
    if (band_avail.band[0] != BAND_DEFAULT) return false;
    get_band_select_string(band_avail, band_defaults, 1);
    get_band_select_string(band_sel, bands_selected, 0);
    return (strcmp(bands_selected, band_defaults) != 0); // 0 if match
}
bool set_one_available_band(CellularBand& band_avail) {
    CellularBand band_set;
    band_set.band[0] = band_avail.band[1]; // set to first frequency available
    band_set.count = 1;
    return Cellular.setBandSelect(band_set);
}
bool is_band_available(CellularBand& band_avail, MDM_Band band)
{
    for (int x=1; x<band_avail.count; x++) { // start at first band with a frequency
        if (band_avail.band[x] == band)
            return true;
    }
    return false;
}
/* Scenario: More than 3 band options should be available from any Electron
 *
 * Given the device is currently disconnected from the Cloud
 * When we request how many bands are available
 * Then the device returns at least 3 options
 */
test(BAND_SELECT_01_more_than_three_band_options_available_on_any_electron) {
    // Given the device is currently disconnected from the Cloud
    disconnect_from_cloud(30*1000);
    // When we request how many band options are available
    int num = how_many_band_options_are_available();
    // Then the device returns at least 3 options
    assertMoreOrEqual(num, 3);
}
/* Scenario: Iterate through the available bands and check that they are set
 *
 * Given the device is currently disconnected from the Cloud
 * Given the list of available bands
 * When we iterate through the list of available bands
 * And we set and verify each one matches the original available band
 * Then all bands matched
 */
test(BAND_SELECT_02_iterate_through_the_available_bands_and_check_that_they_are_set) {
    // Given the device is currently disconnected from the Cloud
    disconnect_from_cloud(30*1000);
    // Given the list of available bands
    CellularBand band_avail;
    get_list_of_bands_available(band_avail);
    // When we iterate through the list of available bands
    // And we set and verify each one matches the original available band
    bool all_bands_matched = set_each_band_and_verify_is_selected(band_avail);
    // Then all bands matched
    assertEqual(all_bands_matched, true);
}
/* Scenario: Iterate through the available bands as strings and check that they are set
 *
 * Given the device is currently disconnected from the Cloud
 * Given the list of available bands
 * When we iterate through the list of available bands
 * And we convert each one to a string
 * And we set each one as a string
 * And we verify each one matches the original available band
 * Then all bands matched
 */
test(BAND_SELECT_03_iterate_through_the_available_bands_as_strings_and_check_that_they_are_set) {
    // Given the device is currently disconnected from the Cloud
    disconnect_from_cloud(30*1000);
    // Given the list of available bands
    CellularBand band_avail;
    get_list_of_bands_available(band_avail);
    // When we iterate through the list of available bands
    // And we convert each one to a string
    // And we set each one as a string
    // And we verify each one matches the original available band
    bool all_bands_matched = set_each_band_as_a_string_and_verify_is_selected(band_avail);
    // Then all bands matched
    assertEqual(all_bands_matched, true);
}
/* Scenario: Trying to set an invalid band will fail
 *
 * Given the device is currently disconnected from the Cloud
 * When we set an invalid band
 * Then set band select will fail
 */
test(BAND_SELECT_04_trying_to_set_an_invalid_band_will_fail) {
    // Given the device is currently disconnected from the Cloud
    disconnect_from_cloud(30*1000);
    // When we set an invalid band
    CellularBand band_set;
    band_set.band[0] = (MDM_Band)1337;
    band_set.count = 1;
    bool set_band_select_fails = Cellular.setBandSelect(band_set);
    // Then set band select will fail
    assertNotEqual(set_band_select_fails, true);
}
/* Scenario: Trying to set an invalid band as a string will fail
 *
 * Given the device is currently disconnected from the Cloud
 * When we set an invalid band as a string
 * Then set band select will fail
 */
test(BAND_SELECT_05_trying_to_set_an_invalid_band_as_a_string_will_fail) {
    // Given the device is currently disconnected from the Cloud
    disconnect_from_cloud(30*1000);
    // When we set an invalid band as a string
    bool set_band_select_fails = Cellular.setBandSelect("1337");
    // Then set band select will fail
    assertNotEqual(set_band_select_fails, true);
}
/* Scenario: Trying to set an unavailable band will fail
 *
 * Given the device is currently disconnected from the Cloud
 * Given the list of available bands
 * When we set an unavailable band
 * Then set band select will fail
 */
test(BAND_SELECT_06_trying_to_set_an_unavailable_band_will_fail) {
    // Given the device is currently disconnected from the Cloud
    disconnect_from_cloud(30*1000);
    // Given the list of available bands
    CellularBand band_avail;
    get_list_of_bands_available(band_avail);
    // When we set an unavailable band
    CellularBand band_set;
    band_set.band[0] = BAND_2600; // 4G band
    band_set.count = 1;
    bool set_band_select_fails = true;
    if (!is_band_available(band_avail, band_set.band[0])) {
        set_band_select_fails = Cellular.setBandSelect(band_set);
    }
    // Then set band select will fail
    assertNotEqual(set_band_select_fails, true);
}
/* Scenario: Setting one available band results in non default settings
 *
 * Given the device is currently disconnected from the Cloud
 * Given the list of available bands
 * When we set one available band
 * And set band select will pass
 * And get band select will pass
 * Then band select will not be default
 */
test(BAND_SELECT_07_setting_non_defaults) {
    // Given the device is currently disconnected from the Cloud
    disconnect_from_cloud(30*1000);
    // Given the list of available bands
    CellularBand band_avail;
    get_list_of_bands_available(band_avail);
    // When we set one available band
    bool set_band_select_passes = set_one_available_band(band_avail);
    // And set band select will pass
    assertEqual(set_band_select_passes, true);
    // And get band select will pass
    CellularBand band_sel;
    bool get_band_select_passes = Cellular.getBandSelect(band_sel);
    assertEqual(get_band_select_passes, true);
    // Then band select will not be default
    bool band_select_not_default = is_bands_selected_not_equal_to_default_bands(band_sel, band_avail);
    assertEqual(band_select_not_default, true);
}

/* Scenario: Setting the default band option results in default settings
 *
 * Given the device is currently disconnected from the Cloud
 * Given the list of available bands
 * When we set the default band option
 * And set band select will pass
 * And get band select will pass
 * Then band select will be default
 */
test(BAND_SELECT_08_restore_defaults) {
    // Given the device is currently disconnected from the Cloud
    disconnect_from_cloud(30*1000);
    // Given the list of available bands
    CellularBand band_avail;
    get_list_of_bands_available(band_avail);
    // When we set the default band option
    CellularBand band_set;
    band_set.band[0] = BAND_DEFAULT;
    band_set.count = 1;
    bool set_band_select_passes = Cellular.setBandSelect(band_set);
    // And set band select will pass
    assertEqual(set_band_select_passes, true);
    // And get band select will pass
    CellularBand band_sel;
    bool get_band_select_passes = Cellular.getBandSelect(band_sel);
    assertEqual(get_band_select_passes, true);
    // Then band select will be default
    bool band_select_default = !is_bands_selected_not_equal_to_default_bands(band_sel, band_avail);
    assertEqual(band_select_default, true);
}

#define LOREM "Lorem ipsum dolor sit amet, consectetur adipiscing elit. Quisque ut elit nec mi bibendum mollis. Nam nec nisl mi. Donec dignissim iaculis purus, ut condimentum arcu semper quis. Phasellus efficitur ut arcu ac dignissim. In interdum sem id dictum luctus. Ut nec mattis sem. Nullam in aliquet lacus. Donec egestas nisi volutpat lobortis sodales. Aenean elementum magna ipsum, vitae pretium tellus lacinia eu. Phasellus commodo nisi at quam tincidunt, tempor gravida mauris facilisis. Duis tristique ligula ac pulvinar consectetur. Cras aliquam, leo ut eleifend molestie, arcu odio semper odio, quis sollicitudin metus libero et lorem. Donec venenatis congue commodo. Vivamus mattis elit metus, sed fringilla neque viverra eu. Phasellus leo urna, elementum vel pharetra sit amet, auctor non sapien. Phasellus at justo ac augue rutrum vulputate. In hac habitasse platea dictumst. Pellentesque nibh eros, placerat id laoreet sed, dapibus efficitur augue. Praesent pretium diam ac sem varius fermentum. Nunc suscipit dui risus sed"

test(MDM_01_socket_writes_with_length_more_than_1023_work_correctly) {
    // https://github.com/spark/firmware/issues/1104
    const char request[] =
        "POST /post HTTP/1.1\r\n"
        "Host: httpbin.org\r\n"
        "Connection: close\r\n"
        "Content-Type: multipart/form-data; boundary=-------------aaaaaaaa\r\n"
        "Content-Length: 1124\r\n"
        "\r\n"
        "---------------aaaaaaaa\r\n"
        "Content-Disposition: form-data; name=\"field\"\r\n"
        "\r\n"
        LOREM "\r\n"
        "---------------aaaaaaaa--\r\n";
    const int requestSize = sizeof(request) - 1;

    Cellular.connect();
    waitFor(Cellular.ready, 60000);

    TCPClient c;
    int res = c.connect("httpbin.org", 80);

    int sz = c.write((const uint8_t*)request, requestSize);
    assertEqual(sz, requestSize);

    char* responseBuf = new char[2048];
    memset(responseBuf, 0, sizeof(responseBuf));
    int responseSize = 0;
    uint32_t mil = millis();
    while(1) {
        while (c.available()) {
            responseBuf[responseSize++] = c.read();
        }
        if (!c.connected())
            break;
        if (millis() - mil >= 60000) {
            break;
        }
    }

    bool contains = false;
    if (responseSize > 0 && !c.connected()) {
        contains = strstr(responseBuf, LOREM) != nullptr;
    }

    delete responseBuf;

    assertTrue(contains);
}

static int atCallback(int type, const char* buf, int len, int* lines) {
    if (len && type == TYPE_UNKNOWN)
        (*lines)++;
    return WAIT;
}

test(MDM_02_at_commands_with_long_response_are_correctly_parsed_and_flow_controlled) {
    // https://github.com/spark/firmware/issues/1138
    int lines = 0;
    int ret = Cellular.command(atCallback, &lines, 10000, "AT+CLAC\r\n");
    assertEqual(ret, (int)RESP_OK);
    assertMoreOrEqual(lines, 200);
}

#endif<|MERGE_RESOLUTION|>--- conflicted
+++ resolved
@@ -81,11 +81,7 @@
     assertEqual(Particle.connected(), true);
 }
 
-<<<<<<< HEAD
-test(CLOUD_03_close_consumed_sockets) {
-=======
 test(CELLULAR_03_close_consumed_sockets) {
->>>>>>> 0498bd12
     for (int i = 0; i < 7; i++) {
         if (socket_handle_valid(i))
             socket_close(i);
@@ -103,11 +99,7 @@
     }
 }
 
-<<<<<<< HEAD
-test(CLOUD_04_local_ip_cellular_config)
-=======
 test(CELLULAR_04_local_ip_cellular_config)
->>>>>>> 0498bd12
 {
     connect_to_cloud(6*60*1000);
     checkIPAddress("local", Cellular.localIP());
