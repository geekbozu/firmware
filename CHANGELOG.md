
## v0.4.3


### FEATURES
 - Half-duplex mode on Serial1 via `Serial1.halfdupliex()`. Thanks to @prices.

### ENHANCEMENTS
 - I2C methods now use `micros()` for timeouts rather than `millis()`, so I2C functions can be used in an interrupt handler. [#460](https://github.com/spark/firmware/issues/460)


### BUGFIXES

 - [Photon/TCPServer] - `TCPClient.connected()` was not returning `false` when the socket was asynchronously disconnected.
 - Fix time being reset on wakeup. (removed WICED RTC init code that resets to default preset time in platform_mcu_powersave_init() within photon-wiced repo.) [#440](https://github.com/spark/firmware/issues/440)
 - `TCPClient.connected()` was not returning `false` when the socket was disconnected from the other end.
 - `strdup()` was returning garbage [#457](https://github.com/spark/firmware/issues/457)
<<<<<<< HEAD
=======
 - `attachInterrupt()` should work on all interrupt pins now except D0 & A5. Please note there are shared lines as per the following issue comment : [#443] (https://github.com/spark/firmware/issues/443#issuecomment-114389744)
 - Fix I2C bus lockup when no slave devices are present by issuing a STOP condition after sLave send address fails.
>>>>>>> b2ad7d9e


## v0.4.2

### FEATURES
 - EEPROM storage of custom data types via `EEPROM.put()` and `EEPROM.get()'
 - When the device is in safe mode, the LED breathes magenta
 - `attachSystemInterrupt()` allows hooking key system interrupts in user code.
 - [DMA-driven SPI master](https://github.com/spark/docs/pull/49)
 - `UDP.sendPacket()` method avoids buffering data when the user can supply the entire buffer at once.
 - [Photon] SoftAP setup can be done over HTTP
 - platform-neutral fast pin access [449](https://github.com/spark/firmware/pull/449)
 - [P1] Serial2 support

### ENHANCEMENTS

 - [Photon] The system firmware updates the bootloader to latest version
 - [Photon] The system write protects the bootloader region.
 - UDP uses dynamically allocated buffers
 - `PRODUCT_ID` and `PRODUCT_VERSION` place these details at a known place in the firmware image
 - DFU mode and serial firmware update can be triggered by setting the line rate.

### BUGFIXES

 - `Serial1.end()` [hangs the system](https://community.particle.io/t/changing-serial-baud-rate-inside-setup-code-causes-core-freezing-afterwards/10314/6)
 - Malformed CoAP acknowledgement message in cloud protocol.
 - `SPARK_WLAN_Loop()` was not linked. (Workaround was to use `Spark.process()`)
 - UDP doesn't send anything to the device until `UDP.write()` [#407](https://github.com/spark/firmware/issues/407)
 - Divide by zero now caught and causes a SOS.
 - Floating-point support for `sprintf()` reinstated
 - Fixed WICED DCT becoming unmodifiable
 - Fix UDP.parsePacket() not receiving any data on the Photon

## v0.4.1

### ENHANCEMENTS

- Signed Photon USB Driver for use with Windows 8.1


### BUGFIXES

 - `Spark.syncTime()` was not linked. [#426](https://github.com/spark/firmware/issues/426)
 - Wire.setSpeed(CLOCK_SPEED_100KHZ) was not linked. [#432](https://github.com/spark/firmware/issues/432)
 - WiFi.selectAntenna() was not linked.

## v0.4.0

### NEW PLATFORMS
- PHOTON!!!!


### ENHANCEMENTS

 - `loop()` iteration rate increased by 1000 times - from 200 Hz to over 200 kHz!
 - Compiler: Removed all warnings from the compile (and made warnings as errors) so compiler output is minimal.
 - Debugging: SWD Support, thanks to Elco Jacobs. [#337](https://github.com/spark/core-firmware/pull/337)
 - `Spark.publish()` returns a success value - [#388](https://github.com/spark/firmware/issues/388)
 - `Spark.process()` as the public API for running the system loop. [#347](https://github.com/spark/firmware/issues/347)
 - Sleep no longer resets (on the Photon) [#283](https://github.com/spark/firmware/issues/283)
 - Support for application code outside of the firmware repo. [#374](https://github.com/spark/firmware/issues/374)
 - MAC Address available in setup via 'm' key. [#352](https://github.com/spark/firmware/issues/352)
 - SoftAP setup on the Photon
 - `Spark.sleep()` changed to `System.sleep()` and similarly for `deviceID()` [#390](https://github.com/spark/firmware/issues/390)
 - Listening mode uses existing serial connection if already opened. [#384](https://github.com/spark/firmware/issues/384)
 - `Spark.publish("event", PRIVATE)` shorthand - [#376](https://github.com/spark/firmware/issues/376)
 - Improved integrity checks for firmware images
 - Added additional safe/recovery mode in bootloader (> 6.5 sec : restore factory code without clearing wifi credentials)
 - Enabled CRC verification in bootloader before restoring/copying the firmware image from factory reset, ota downloaded area etc.
 - Added 'program-serial' to build target to enter serial ymodem protocol for flashing user firmware (Testing pending...)
 - Cloud string variables can be re-defined [#241](https://github.com/spark/firmware/issues/241)
 - Removed hard-coded limit on number of functions and variables [#111](https://github.com/spark/firmware/issues/111)
 - Parameterized function callbacks, lambda support for functions [#311](https://github.com/spark/firmware/issues/313)
 - C++ STL headers supported
- Can duplicate the onboard RGB LED color in firmware. [#302](https://github.com/spark/firmware/issues/302)
- `WiFi.selectAntenna()` - select between internal (chip) and external (u.FL) antenna on Photon: [#394](https://github.com/spark/firmware/issues/394)
- `WiFi.resolve()` to look up an IP address from a domain name. [#91](https://github.com/spark/firmware/issues/91)
- `System.dfu()` to reboot the core in dfu mode, until next reset or next DFU update is received.


### BUGFIXES

- SOS calling `Spark.publish()` in `SEMI_AUTOMATIC`/`MANUAL` mode
- Subscriptions maintained when cloud disconnected. [#278](https://github.com/spark/firmware/issues/278)
- Fix for events with composite names. [#382](https://github.com/spark/firmware/issues/382)
- `WiFi.ready()` returning true after `WiFi.off()` in manual mode. [#378](https://github.com/spark/firmware/issues/378)
- `Serial.peek()` implemented. [#387](https://github.com/spark/firmware/issues/387)
- Mode button not working in semi-automatic or manual mode. [#343](https://github.com/spark/firmware/issues/343)
- `Time.timeStr()` had a newline at the end. [#336](https://github.com/spark/firmware/issues/336)
- `WiFi.RSSI()` caused panic in some cases. [#377](https://github.com/spark/firmware/issues/377)
- `Spark.publish()` caused SOS when cloud disconnected. [#322](https://github.com/spark/firmware/issues/332)
- `TCPClient.flush()` discards data in the socket layer also. [#416](https://github.com/spark/firmware/issues/416)


### UNDER THE HOOD

 - Platform: hardware dependencies are factored out from wiring into a hardware abstraction layer
 - Repo: all 3 spark repos (core-common-lib, core-communication-lib, core-firmware) are combined into this repo.
 - Modularization: factored common-lib into `platform`, `services` and `hal` modules.
 - Modularization: factored core-firmware into `wiring`, `system`, 'main' and `user` modules.
 - Modularization: user code compiled as a separate library in the 'user' module
 - Build system: fancy new build system - [build/readme.md](build/readme.md)
 - Modularization: modules folder containing dynamically linked modules for the Photon



## v0.3.4

### FEATURES

- Local Build: Specify custom toolchain with `GCC_PREFIX` environment variable ([firmware](https://github.com/spark/firmware/pull/328), [core-common-lib](https://github.com/spark/core-common-lib/pull/39), [core-communication-lib](https://github.com/spark/core-communication-lib/pull/29))

### ENHANCEMENTS

- Wiring: More efficient and reliable `print(String)` (fix issue [#281](https://github.com/spark/firmware/issues/281)) [#305](https://github.com/spark/firmware/pull/305)
- DFU: Add DFU suffix to .bin file [#323](https://github.com/spark/firmware/pull/323)

### BUGFIXES

- I2C: Use I2C polling mode by default [#322](https://github.com/spark/firmware/pull/322)
- Listening Mode: Fix hard fault when Wi-Fi is off [#320](https://github.com/spark/firmware/pull/320)
- LED Interaction: Fix breathing blue that should be blinking green [#315](https://github.com/spark/firmware/pull/315)


## v0.3.3

### FEATURES

 - Cloud: [Secure random seed](https://github.com/spark/core-communication-lib/pull/25). When the spark does a handshake with the cloud, it receives a random number that is set as a seed for `rand()`
 - Wiring: Arduino-compatible `random()` and `randomSeed()` functions. [#289](https://github.com/spark/core-firmware/pull/289)
 - Wiring: Arduino-compatible functions like `isAlpha()` and `toLowerCase()`. [#293](https://github.com/spark/core-firmware/pull/293)

### ENHANCEMENTS

 - Wire: added missing Slave mode using DMA/Interrupts and updated Master mode using DMA. New APIs `Wire.setSpeed()` and `Wire.strechClock()`. [#284](https://github.com/spark/core-firmware/issues/284)
 - Sleep: `Spark.sleep()` supports wakeup on pin change. [#265](https://github.com/spark/core-firmware/issues/265)

### BUGFIXES

 - RGB: calling `RGB.brightness()` doesn't change the LED brightness immediately [#261](https://github.com/spark/core-firmware/issues/261)
 - Wiring: `pinMode()` `INPUT` and `OUTPUT` constants had reversed values compared to Arduino. [#282](https://github.com/spark/core-firmware/issues/282)
 - Wiring: compiler error using `HEX` with `String`. [#210](https://github.com/spark/core-firmware/pull/210)
 - System Mode: MANUAL mode breaks OTA update [#294](https://github.com/spark/core-firmware/issues/294)

## pre v0.3.3 versions

See https://github.com/spark/core-firmware/releases<|MERGE_RESOLUTION|>--- conflicted
+++ resolved
@@ -15,11 +15,8 @@
  - Fix time being reset on wakeup. (removed WICED RTC init code that resets to default preset time in platform_mcu_powersave_init() within photon-wiced repo.) [#440](https://github.com/spark/firmware/issues/440)
  - `TCPClient.connected()` was not returning `false` when the socket was disconnected from the other end.
  - `strdup()` was returning garbage [#457](https://github.com/spark/firmware/issues/457)
-<<<<<<< HEAD
-=======
  - `attachInterrupt()` should work on all interrupt pins now except D0 & A5. Please note there are shared lines as per the following issue comment : [#443] (https://github.com/spark/firmware/issues/443#issuecomment-114389744)
  - Fix I2C bus lockup when no slave devices are present by issuing a STOP condition after sLave send address fails.
->>>>>>> b2ad7d9e
 
 
 ## v0.4.2
