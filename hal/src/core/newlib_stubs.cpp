--- conflicted
+++ resolved
@@ -65,13 +65,6 @@
 void *__dso_handle = NULL;
 }
 
-<<<<<<< HEAD
-/*
- * Implement C++ new/delete operators using the heap
- */
-
-=======
->>>>>>> 0480c79e
 extern "C" {
 
 /******************************************************
@@ -115,7 +108,28 @@
     return &__Stack_Init-heap_end;
 }
 
-}
+/* Bare metal, no processes, so error */
+int _kill(int pid, int sig)
+{
+	return -1;
+}
+
+/* Bare metal, no processes, so always process id 1 */
+int _getpid(void)
+{
+	return 1;
+}
+
+void _exit(int status) {
+
+    PANIC(Exit,"Exit Called");
+
+    while (1) {
+        ;
+    }
+}
+
+
 
 #ifdef __CS_SOURCERYGXX_REV__
 #if USE_UART_FOR_STDIO
@@ -232,8 +246,6 @@
     return num;
 }
 #endif
-<<<<<<< HEAD
-=======
 
 
 /*
@@ -246,4 +258,3 @@
 */
 
 } /* extern "C" */
->>>>>>> 0480c79e
