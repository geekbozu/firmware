/**
 ******************************************************************************
 * @file    i2c_hal.c
 * @author  Satish Nair, Brett Walach
 * @version V1.0.0
 * @date    12-Sept-2014
 * @brief
 ******************************************************************************
  Copyright (c) 2013-2015 Particle Industries, Inc.  All rights reserved.

  This library is free software; you can redistribute it and/or
  modify it under the terms of the GNU Lesser General Public
  License as published by the Free Software Foundation, either
  version 3 of the License, or (at your option) any later version.

  This library is distributed in the hope that it will be useful,
  but WITHOUT ANY WARRANTY; without even the implied warranty of
  MERCHANTABILITY or FITNESS FOR A PARTICULAR PURPOSE.  See the GNU
  Lesser General Public License for more details.

  You should have received a copy of the GNU Lesser General Public
  License along with this library; if not, see <http://www.gnu.org/licenses/>.
 ******************************************************************************
 */

/* Includes ------------------------------------------------------------------*/
#include "i2c_hal.h"
#include "gpio_hal.h"
#include "timer_hal.h"
#include "stm32f10x.h"
#include <stddef.h>

/* Private typedef -----------------------------------------------------------*/

/* Private define ------------------------------------------------------------*/
//Commented I2C DMA code since Polling+Interrupt is sufficient to get Wire library working.
//#define I2C_ENABLE_DMA_USE

/* Private macro -------------------------------------------------------------*/
#define BUFFER_LENGTH   32
#define EVENT_TIMEOUT   100*1000 // micros

#define TRANSMITTER     0x00
#define RECEIVER        0x01

/* Private variables ---------------------------------------------------------*/
static I2C_InitTypeDef I2C_InitStructure;

static uint32_t I2C_ClockSpeed = CLOCK_SPEED_100KHZ;
#ifdef I2C_ENABLE_DMA_USE
static bool I2C_EnableDMAMode = false;
#endif
static bool I2C_Enabled = false;

static uint8_t rxBuffer[BUFFER_LENGTH];
static uint8_t rxBufferIndex = 0;
static uint8_t rxBufferLength = 0;

static uint8_t txAddress = 0;
static uint8_t txBuffer[BUFFER_LENGTH];
static uint8_t txBufferIndex = 0;
static uint8_t txBufferLength = 0;

static uint8_t transmitting = 0;

/* Extern variables ----------------------------------------------------------*/

/* Private function prototypes -----------------------------------------------*/
static void (*callback_onRequest)(void);
static void (*callback_onReceive)(int);

inline system_tick_t isr_safe_micros()
{
    return HAL_Timer_Get_Micro_Seconds();
}

#ifdef I2C_ENABLE_DMA_USE
//Initializes DMA channel used by the I2C1 peripheral based on Direction
static void TwoWire_DMAConfig(uint8_t *pBuffer, uint32_t BufferSize, uint32_t Direction)
{
  DMA_InitTypeDef  DMA_InitStructure;

  /* Configure the DMA Tx/Rx Channel with the buffer address and the buffer size */
  DMA_InitStructure.DMA_PeripheralBaseAddr = (uint32_t)0x40005410;
  DMA_InitStructure.DMA_MemoryBaseAddr = (uint32_t)pBuffer;
  DMA_InitStructure.DMA_BufferSize = (uint32_t)BufferSize;
  DMA_InitStructure.DMA_PeripheralInc = DMA_PeripheralInc_Disable;
  DMA_InitStructure.DMA_MemoryInc = DMA_MemoryInc_Enable;
  DMA_InitStructure.DMA_PeripheralDataSize = DMA_PeripheralDataSize_Byte;
  DMA_InitStructure.DMA_MemoryDataSize = DMA_MemoryDataSize_Byte;
  DMA_InitStructure.DMA_Mode = DMA_Mode_Normal;
  DMA_InitStructure.DMA_Priority = DMA_Priority_High;
  DMA_InitStructure.DMA_M2M = DMA_M2M_Disable;

  if (Direction == TRANSMITTER)
  {
    DMA_InitStructure.DMA_DIR = DMA_DIR_PeripheralDST;
    /* Disable DMA TX Channel */
    DMA_Cmd(DMA1_Channel6, DISABLE);
    /* DMA1 channel6 configuration */
    DMA_Init(DMA1_Channel6, &DMA_InitStructure);
  }
  else
  {
    DMA_InitStructure.DMA_DIR = DMA_DIR_PeripheralSRC;
    /* Disable DMA RX Channel */
    DMA_Cmd(DMA1_Channel7, DISABLE);
    /* DMA1 channel7 configuration */
    DMA_Init(DMA1_Channel7, &DMA_InitStructure);
  }
}
#endif

void HAL_I2C_Set_Speed(uint32_t speed)
{
  I2C_ClockSpeed = speed;
}

void HAL_I2C_Enable_DMA_Mode(bool enable)
{
#ifdef I2C_ENABLE_DMA_USE
  I2C_EnableDMAMode = enable;
#endif
  /* Presently I2C Master mode uses polling and I2C Slave mode uses Interrupt */
}

void HAL_I2C_Stretch_Clock(bool stretch)
{
  if(stretch == true)
  {
    I2C_StretchClockCmd(I2C1, ENABLE);
  }
  else
  {
    I2C_StretchClockCmd(I2C1, DISABLE);
  }
}

void HAL_I2C_Begin(I2C_Mode mode, uint8_t address)
{
  rxBufferIndex = 0;
  rxBufferLength = 0;

  txBufferIndex = 0;
  txBufferLength = 0;

  /* Enable I2C1 clock */
  RCC_APB1PeriphClockCmd(RCC_APB1Periph_I2C1, ENABLE);

#ifdef I2C_ENABLE_DMA_USE
  if(I2C_EnableDMAMode)
  {
    /* Enable DMA1 clock */
    RCC_AHBPeriphClockCmd(RCC_AHBPeriph_DMA1, ENABLE);
  }
#endif

  HAL_Pin_Mode(SCL, AF_OUTPUT_DRAIN);
  HAL_Pin_Mode(SDA, AF_OUTPUT_DRAIN);

  if(mode != I2C_MODE_MASTER)
  {
    NVIC_InitTypeDef  NVIC_InitStructure;

    NVIC_InitStructure.NVIC_IRQChannel = I2C1_EV_IRQn;
    NVIC_InitStructure.NVIC_IRQChannelPreemptionPriority = 12;
    NVIC_InitStructure.NVIC_IRQChannelSubPriority = 0;
    NVIC_InitStructure.NVIC_IRQChannelCmd = ENABLE;
    NVIC_Init(&NVIC_InitStructure);

    NVIC_InitStructure.NVIC_IRQChannel = I2C1_ER_IRQn;
    NVIC_Init(&NVIC_InitStructure);
  }

  I2C_DeInit(I2C1);

  I2C_InitStructure.I2C_Mode = I2C_Mode_I2C;
  I2C_InitStructure.I2C_DutyCycle = I2C_DutyCycle_2;
  I2C_InitStructure.I2C_OwnAddress1 = address << 1;
  I2C_InitStructure.I2C_Ack = I2C_Ack_Enable;
  I2C_InitStructure.I2C_AcknowledgedAddress = I2C_AcknowledgedAddress_7bit;
  I2C_InitStructure.I2C_ClockSpeed = I2C_ClockSpeed;
  I2C_Init(I2C1, &I2C_InitStructure);

  I2C_Cmd(I2C1, ENABLE);

  if(mode != I2C_MODE_MASTER)
  {
    I2C_ITConfig(I2C1, I2C_IT_ERR | I2C_IT_EVT | I2C_IT_BUF, ENABLE);
  }

  I2C_Enabled = true;
}

void HAL_I2C_End(void)
{
  if(I2C_Enabled != false)
  {
    I2C_Cmd(I2C1, DISABLE);

    I2C_Enabled = false;
  }
}

uint32_t HAL_I2C_Request_Data(uint8_t address, uint8_t quantity, uint8_t stop)
{
  uint32_t _micros;
  uint8_t bytesRead = 0;

  // clamp to buffer length
  if(quantity > BUFFER_LENGTH)
  {
    quantity = BUFFER_LENGTH;
  }

  /* Send START condition */
  I2C_GenerateSTART(I2C1, ENABLE);

  _micros = isr_safe_micros();
  while(!I2C_CheckEvent(I2C1, I2C_EVENT_MASTER_MODE_SELECT))
  {
    if(EVENT_TIMEOUT < (isr_safe_micros() - _micros)) return 0;
  }

  /* Send Slave address for read */
  I2C_Send7bitAddress(I2C1, address, I2C_Direction_Receiver);

  _micros = isr_safe_micros();
  while(!I2C_CheckEvent(I2C1, I2C_EVENT_MASTER_RECEIVER_MODE_SELECTED))
  {
<<<<<<< HEAD
    if(EVENT_TIMEOUT < (isr_safe_micros() - _micros)) return 0;
=======
    if(EVENT_TIMEOUT < (isr_safe_micros() - _micros))
    {
      /* Send STOP Condition */
      I2C_GenerateSTOP(I2C1, ENABLE);
      return 0;
    }
>>>>>>> b2ad7d9e
  }

#ifdef I2C_ENABLE_DMA_USE
  if(I2C_EnableDMAMode)
  {
    TwoWire_DMAConfig(rxBuffer, quantity, RECEIVER);

    /* Enable DMA NACK automatic generation */
    I2C_DMALastTransferCmd(I2C1, ENABLE);

    /* Enable I2C DMA request */
    I2C_DMACmd(I2C1, ENABLE);

    /* Enable DMA RX Channel */
    DMA_Cmd(DMA1_Channel7, ENABLE);

    /* Wait until DMA Transfer Complete */
    _micros = isr_safe_micros();
    while(!DMA_GetFlagStatus(DMA1_FLAG_TC7))
    {
      if(EVENT_TIMEOUT < (isr_safe_micros() - _micros)) break;
    }

    /* Disable DMA RX Channel */
    DMA_Cmd(DMA1_Channel7, DISABLE);

    /* Disable I2C DMA request */
    I2C_DMACmd(I2C1, DISABLE);

    /* Clear DMA RX Transfer Complete Flag */
    DMA_ClearFlag(DMA1_FLAG_TC7);

    /* Send STOP Condition */
    if(stop == true)
    {
      /* Send STOP condition */
      I2C_GenerateSTOP(I2C1, ENABLE);
    }

    bytesRead = quantity - DMA_GetCurrDataCounter(DMA1_Channel7);
  }
  else
#endif
  {
    /* perform blocking read into buffer */
    uint8_t *pBuffer = rxBuffer;
    uint8_t numByteToRead = quantity;

    /* While there is data to be read */
    _micros = isr_safe_micros();
    while(numByteToRead && (EVENT_TIMEOUT > (isr_safe_micros() - _micros)))
    {
      if(numByteToRead == 1 && stop == true)
      {
        /* Disable Acknowledgement */
        I2C_AcknowledgeConfig(I2C1, DISABLE);

        /* Send STOP Condition */
        I2C_GenerateSTOP(I2C1, ENABLE);
      }

      if(I2C_CheckEvent(I2C1, I2C_EVENT_MASTER_BYTE_RECEIVED))
      {
        /* Read a byte from the Slave */
        *pBuffer = I2C_ReceiveData(I2C1);

        bytesRead++;

        /* Point to the next location where the byte read will be saved */
        pBuffer++;

        /* Decrement the read bytes counter */
        numByteToRead--;

        /* Reset timeout to our last read */
        _micros = isr_safe_micros();
      }
    }
  }

  /* Enable Acknowledgement to be ready for another reception */
  I2C_AcknowledgeConfig(I2C1, ENABLE);

  // set rx buffer iterator vars
  rxBufferIndex = 0;
  rxBufferLength = bytesRead;

  return bytesRead;
}

void HAL_I2C_Begin_Transmission(uint8_t address)
{
  // indicate that we are transmitting
  transmitting = 1;
  // set address of targeted slave
  txAddress = address;
  // reset tx buffer iterator vars
  txBufferIndex = 0;
  txBufferLength = 0;
}

uint8_t HAL_I2C_End_Transmission(uint8_t stop)
{
  uint32_t _micros;

  /* Send START condition */
  I2C_GenerateSTART(I2C1, ENABLE);

  _micros = isr_safe_micros();
  while(!I2C_CheckEvent(I2C1, I2C_EVENT_MASTER_MODE_SELECT))
  {
    if(EVENT_TIMEOUT < (isr_safe_micros() - _micros)) return 4;
  }

  /* Send Slave address for write */
  I2C_Send7bitAddress(I2C1, txAddress, I2C_Direction_Transmitter);

  _micros = isr_safe_micros();
  while(!I2C_CheckEvent(I2C1, I2C_EVENT_MASTER_TRANSMITTER_MODE_SELECTED))
  {
<<<<<<< HEAD
    if(EVENT_TIMEOUT < (isr_safe_micros() - _micros)) return 4;
=======
    if(EVENT_TIMEOUT < (isr_safe_micros() - _micros))
    {
      /* Send STOP condition */
      I2C_GenerateSTOP(I2C1, ENABLE);
      return 4;
    }
>>>>>>> b2ad7d9e
  }

#ifdef I2C_ENABLE_DMA_USE
  if(I2C_EnableDMAMode)
  {
    TwoWire_DMAConfig(txBuffer, txBufferLength+1, TRANSMITTER);

    /* Enable DMA NACK automatic generation */
    I2C_DMALastTransferCmd(I2C1, ENABLE);

    /* Enable I2C DMA request */
    I2C_DMACmd(I2C1, ENABLE);

    /* Enable DMA TX Channel */
    DMA_Cmd(DMA1_Channel6, ENABLE);

    /* Wait until DMA Transfer Complete */
    _micros = isr_safe_micros();
    while(!DMA_GetFlagStatus(DMA1_FLAG_TC6))
    {
      if(EVENT_TIMEOUT < (isr_safe_micros() - _micros)) return 4;
    }

    /* Disable DMA TX Channel */
    DMA_Cmd(DMA1_Channel6, DISABLE);

    /* Disable I2C DMA request */
    I2C_DMACmd(I2C1, DISABLE);

    /* Clear DMA TX Transfer Complete Flag */
    DMA_ClearFlag(DMA1_FLAG_TC6);
  }
  else
#endif
  {
    uint8_t *pBuffer = txBuffer;
    uint8_t NumByteToWrite = txBufferLength;

    /* While there is data to be written */
    while(NumByteToWrite--)
    {
      /* Send the current byte to slave */
      I2C_SendData(I2C1, *pBuffer);

      /* Point to the next byte to be written */
      pBuffer++;

      _micros = isr_safe_micros();
      while (!I2C_CheckEvent(I2C1, I2C_EVENT_MASTER_BYTE_TRANSMITTED))
      {
        if(EVENT_TIMEOUT < (isr_safe_micros() - _micros)) return 4;
      }
    }
  }

  /* Send STOP Condition */
  if(stop == true)
  {
    /* Send STOP condition */
    I2C_GenerateSTOP(I2C1, ENABLE);
  }

  // reset tx buffer iterator vars
  txBufferIndex = 0;
  txBufferLength = 0;

  // indicate that we are done transmitting
  transmitting = 0;

  return 0;
}

uint32_t HAL_I2C_Write_Data(uint8_t data)
{
  if(transmitting)
  {
    // in master/slave transmitter mode
    // don't bother if buffer is full
    if(txBufferLength >= BUFFER_LENGTH)
    {
      return 0;
    }
    // put byte in tx buffer
    txBuffer[txBufferIndex++] = data;
    // update amount in buffer
    txBufferLength = txBufferIndex;
  }

  return 1;
}

int32_t HAL_I2C_Available_Data(void)
{
  return rxBufferLength - rxBufferIndex;
}

int32_t HAL_I2C_Read_Data(void)
{
  int value = -1;

  // get each successive byte on each call
  if(rxBufferIndex < rxBufferLength)
  {
    value = rxBuffer[rxBufferIndex++];
  }

  return value;
}

int32_t HAL_I2C_Peek_Data(void)
{
  int value = -1;

  if(rxBufferIndex < rxBufferLength)
  {
    value = rxBuffer[rxBufferIndex];
  }

  return value;
}

void HAL_I2C_Flush_Data(void)
{
  // XXX: to be implemented.
}

bool HAL_I2C_Is_Enabled(void)
{
 return I2C_Enabled;
}

void HAL_I2C_Set_Callback_On_Receive(void (*function)(int))
{
  callback_onReceive = function;
}

void HAL_I2C_Set_Callback_On_Request(void (*function)(void))
{
  callback_onRequest = function;
}

/*******************************************************************************
 * Function Name  : HAL_I2C1_EV_Handler (Declared as weak in stm32_it.cpp)
 * Description    : This function handles I2C1 Event interrupt request(Only for Slave mode).
 * Input          : None.
 * Output         : None.
 * Return         : None.
 *******************************************************************************/
void HAL_I2C1_EV_Handler(void)
{
#ifdef I2C_ENABLE_DMA_USE
    if(I2C_EnableDMAMode)
    {
        //Slave Event Handler
        __IO uint32_t SR1Register = 0;
        __IO uint32_t SR2Register = 0;

        /* Read the I2C1 SR1 and SR2 status registers */
        SR1Register = I2C1->SR1;
        SR2Register = I2C1->SR2;

        /* If I2C1 is slave (MSL flag = 0) */
        if ((SR2Register &0x0001) != 0x0001)
        {
            /* If ADDR = 1: EV1 */
            if ((SR1Register & 0x0002) == 0x0002)
            {
                /* Clear SR1Register and SR2Register variables to prepare for next IT */
                SR1Register = 0;
                SR2Register = 0;

                // indicate that we are transmitting
                transmitting = 1;
                // reset tx buffer iterator vars
                txBufferIndex = 0;
                txBufferLength = 0;
                // set rx buffer iterator vars
                rxBufferIndex = 0;
                rxBufferLength = 0;

                if(NULL != callback_onRequest)
                {
                    // alert user program
                    callback_onRequest();
                }

                TwoWire_DMAConfig(txBuffer, txBufferLength+1, TRANSMITTER);
                /* Enable DMA NACK automatic generation */
                I2C_DMALastTransferCmd(I2C1, ENABLE);
                /* Enable I2C DMA request */
                I2C_DMACmd(I2C1, ENABLE);
                /* Enable DMA TX Channel */
                DMA_Cmd(DMA1_Channel6, ENABLE);

                TwoWire_DMAConfig(rxBuffer, BUFFER_LENGTH, RECEIVER);
                /* Enable DMA NACK automatic generation */
                I2C_DMALastTransferCmd(I2C1, ENABLE);
                /* Enable I2C DMA request */
                I2C_DMACmd(I2C1, ENABLE);
                /* Enable DMA RX Channel */
                DMA_Cmd(DMA1_Channel7, ENABLE);
            }

            /* If STOPF = 1: EV4 (Slave has detected a STOP condition on the bus */
            if (( SR1Register & 0x0010) == 0x0010)
            {
                I2C1->CR1 |= ((uint16_t)0x0001);
                SR1Register = 0;
                SR2Register = 0;

                // indicate that we are done transmitting
                transmitting = 0;
                // set rx buffer iterator vars
                rxBufferIndex = 0;
                rxBufferLength = BUFFER_LENGTH - DMA_GetCurrDataCounter(DMA1_Channel7);

                if(NULL != callback_onReceive)
                {
                    // alert user program
                    callback_onReceive(rxBufferLength);
                }
            }
        }
    }
    else
#endif
    {
        /* Process Last I2C Event */
        switch (I2C_GetLastEvent(I2C1))
        {
        /********** Slave Transmitter Events ************/

        /* Check on EV1 */
        case I2C_EVENT_SLAVE_TRANSMITTER_ADDRESS_MATCHED:
            transmitting = 1;
            txBufferIndex = 0;
            txBufferLength = 0;

            if(NULL != callback_onRequest)
            {
                // alert user program
                callback_onRequest();
            }

            txBufferIndex = 0;
            break;

        /* Check on EV3 */
        case I2C_EVENT_SLAVE_BYTE_TRANSMITTING:
        case I2C_EVENT_SLAVE_BYTE_TRANSMITTED:
            if (txBufferIndex < txBufferLength)
            {
                I2C_SendData(I2C1, txBuffer[txBufferIndex++]);
            }
            break;

        /*********** Slave Receiver Events *************/

        /* check on EV1*/
        case I2C_EVENT_SLAVE_RECEIVER_ADDRESS_MATCHED:
            rxBufferIndex = 0;
            rxBufferLength = 0;
            break;

        /* Check on EV2*/
        case I2C_EVENT_SLAVE_BYTE_RECEIVED:
        case (I2C_EVENT_SLAVE_BYTE_RECEIVED | I2C_SR1_BTF):
            rxBuffer[rxBufferIndex++] = I2C_ReceiveData(I2C1);
            break;

        /* Check on EV4 */
        case I2C_EVENT_SLAVE_STOP_DETECTED:
            /* software sequence to clear STOPF */
            I2C_GetFlagStatus(I2C1, I2C_FLAG_STOPF);
            I2C_Cmd(I2C1, ENABLE);

            rxBufferLength = rxBufferIndex;
            rxBufferIndex = 0;

            if(NULL != callback_onReceive)
            {
                // alert user program
                callback_onReceive(rxBufferLength);
            }
            break;

        default:
            break;
        }
    }
}

/*******************************************************************************
 * Function Name  : HAL_I2C1_ER_Handler (Declared as weak in stm32_it.cpp)
 * Description    : This function handles I2C1 Error interrupt request.
 * Input          : None.
 * Output         : None.
 * Return         : None.
 *******************************************************************************/
void HAL_I2C1_ER_Handler(void)
{
#ifdef I2C_ENABLE_DMA_USE
    if(I2C_EnableDMAMode)
    {
        __IO uint32_t SR1Register = 0;

        /* Read the I2C1 status register */
        SR1Register = I2C1->SR1;

        /* If AF = 1 */
        if ((SR1Register & 0x0400) == 0x0400)
        {
            I2C1->SR1 &= 0xFBFF;
            SR1Register = 0;
        }

        /* If ARLO = 1 */
        if ((SR1Register & 0x0200) == 0x0200)
        {
            I2C1->SR1 &= 0xFBFF;
            SR1Register = 0;
        }

        /* If BERR = 1 */
        if ((SR1Register & 0x0100) == 0x0100)
        {
            I2C1->SR1 &= 0xFEFF;
            SR1Register = 0;
        }

        /* If OVR = 1 */
        if ((SR1Register & 0x0800) == 0x0800)
        {
            I2C1->SR1 &= 0xF7FF;
            SR1Register = 0;
        }
    }
    else
#endif
    {
        /* Read SR1 register to get I2C error */
        if ((I2C_ReadRegister(I2C1, I2C_Register_SR1) & 0xFF00) != 0x00)
        {
            /* Clears error flags */
            I2C1->SR1 &= 0x00FF;
        }
    }
}<|MERGE_RESOLUTION|>--- conflicted
+++ resolved
@@ -228,16 +228,12 @@
   _micros = isr_safe_micros();
   while(!I2C_CheckEvent(I2C1, I2C_EVENT_MASTER_RECEIVER_MODE_SELECTED))
   {
-<<<<<<< HEAD
-    if(EVENT_TIMEOUT < (isr_safe_micros() - _micros)) return 0;
-=======
     if(EVENT_TIMEOUT < (isr_safe_micros() - _micros))
     {
       /* Send STOP Condition */
       I2C_GenerateSTOP(I2C1, ENABLE);
       return 0;
     }
->>>>>>> b2ad7d9e
   }
 
 #ifdef I2C_ENABLE_DMA_USE
@@ -358,16 +354,12 @@
   _micros = isr_safe_micros();
   while(!I2C_CheckEvent(I2C1, I2C_EVENT_MASTER_TRANSMITTER_MODE_SELECTED))
   {
-<<<<<<< HEAD
-    if(EVENT_TIMEOUT < (isr_safe_micros() - _micros)) return 4;
-=======
     if(EVENT_TIMEOUT < (isr_safe_micros() - _micros))
     {
       /* Send STOP condition */
       I2C_GenerateSTOP(I2C1, ENABLE);
       return 4;
     }
->>>>>>> b2ad7d9e
   }
 
 #ifdef I2C_ENABLE_DMA_USE
