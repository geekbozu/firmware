/*
 ******************************************************************************
 *  Copyright (c) 2015 Particle Industries, Inc.  All rights reserved.
 *
 * This library is free software; you can redistribute it and/or
 * modify it under the terms of the GNU Lesser General Public
 * License as published by the Free Software Foundation, either
 * version 3 of the License, or (at your option) any later version.
 *
 * This library is distributed in the hope that it will be useful,
 * but WITHOUT ANY WARRANTY; without even the implied warranty of
 * MERCHANTABILITY or FITNESS FOR A PARTICULAR PURPOSE.  See the GNU
 * Lesser General Public License for more details.
 *
 * You should have received a copy of the GNU Lesser General Public
 * License along with this library; if not, see <http://www.gnu.org/licenses/>.
 ******************************************************************************
 */

#ifndef HAL_CELLULAR_EXCLUDE

/* Includes -----------------------------------------------------------------*/
#include <stdio.h>
#include <stdint.h>
#include <stdarg.h>
#include <string.h>

#include "mdm_hal.h"
#include "timer_hal.h"
#include "delay_hal.h"
#include "pinmap_hal.h"
#include "pinmap_impl.h"
#include "gpio_hal.h"
#include "mdmapn_hal.h"
#include "stm32f2xx.h"
#include "service_debug.h"
#include "concurrent_hal.h"
#include <mutex>
#include "net_hal.h"

std::recursive_mutex mdm_mutex;

/* Private typedef ----------------------------------------------------------*/

/* Private define -----------------------------------------------------------*/
/* Private macro ------------------------------------------------------------*/

#define PROFILE         "0"   //!< this is the psd profile used
#define MAX_SIZE        1024  //!< max expected messages (used with RX)
#define USO_MAX_WRITE   1024  //!< maximum number of bytes to write to socket (used with TX)
// num sockets
#define NUMSOCKETS      ((int)(sizeof(_sockets)/sizeof(*_sockets)))
//! test if it is a socket is ok to use
#define ISSOCKET(s)     (((s) >= 0) && ((s) < NUMSOCKETS) && (_sockets[s].handle != MDM_SOCKET_ERROR))
//! check for timeout
#define TIMEOUT(t, ms)  ((ms != TIMEOUT_BLOCKING) && ((HAL_Timer_Get_Milli_Seconds() - t) > ms))
//! registration ok check helper
#define REG_OK(r)       ((r == REG_HOME) || (r == REG_ROAMING))
//! registration done check helper (no need to poll further)
#define REG_DONE(r)     ((r == REG_HOME) || (r == REG_ROAMING) || (r == REG_DENIED))
//! helper to make sure that lock unlock pair is always balanced
#define LOCK()      std::lock_guard<std::recursive_mutex> __mdm_guard(mdm_mutex);
//! helper to make sure that lock unlock pair is always balanced
#define UNLOCK()

static volatile uint32_t gprs_timeout_start;
static volatile uint32_t gprs_timeout_duration;

inline void ARM_GPRS_TIMEOUT(uint32_t dur) {
    gprs_timeout_start = HAL_Timer_Get_Milli_Seconds();
    gprs_timeout_duration = dur;
    DEBUG("GPRS WD Set %d",(dur));
}
inline bool IS_GPRS_TIMEOUT() {
    return gprs_timeout_duration && ((HAL_Timer_Get_Milli_Seconds()-gprs_timeout_start)>gprs_timeout_duration);
}

inline void CLR_GPRS_TIMEOUT() {
    gprs_timeout_duration = 0;
    DEBUG("GPRS WD Cleared, was %d", gprs_timeout_duration);
}

#ifdef MDM_DEBUG
 #if 0 // colored terminal output using ANSI escape sequences
  #define COL(c) "\033[" c
 #else
  #define COL(c) ""
 #endif
 #define DEF COL("39m")
 #define BLA COL("30m")
 #define RED COL("31m")
 #define GRE COL("32m")
 #define YEL COL("33m")
 #define BLU COL("34m")
 #define MAG COL("35m")
 #define CYA COL("36m")
 #define WHY COL("37m")

void dumpAtCmd(const char* buf, int len)
{
    DEBUG_D(" %3d \"", len);
    while (len --) {
        char ch = *buf++;
        if ((ch > 0x1F) && (ch < 0x7F)) { // is printable
            if      (ch == '%')  DEBUG_D("%%");
            else if (ch == '"')  DEBUG_D("\\\"");
            else if (ch == '\\') DEBUG_D("\\\\");
            else DEBUG_D("%c", ch);
        } else {
            if      (ch == '\a') DEBUG_D("\\a"); // BEL (0x07)
            else if (ch == '\b') DEBUG_D("\\b"); // Backspace (0x08)
            else if (ch == '\t') DEBUG_D("\\t"); // Horizontal Tab (0x09)
            else if (ch == '\n') DEBUG_D("\\n"); // Linefeed (0x0A)
            else if (ch == '\v') DEBUG_D("\\v"); // Vertical Tab (0x0B)
            else if (ch == '\f') DEBUG_D("\\f"); // Formfeed (0x0C)
            else if (ch == '\r') DEBUG_D("\\r"); // Carriage Return (0x0D)
            else                 DEBUG_D("\\x%02x", (unsigned char)ch);
        }
    }
    DEBUG_D("\"\r\n");
}

void MDMParser::_debugPrint(int level, const char* color, const char* format, ...)
{
    if (_debugLevel >= level)
    {
        va_list args;
        va_start (args, format);
        if (color) DEBUG_D(color);
        DEBUG_D(format, args);
        if (color) DEBUG_D(DEF);
        va_end (args);
        DEBUG_D("\r\n");
    }
}
// Warning: Do not use these for anything other than constant char messages,
// they will yield incorrect values for integers.  Use DEBUG_D() instead.
#define MDM_ERROR(...)  do {_debugPrint(0, RED, __VA_ARGS__);}while(0)
#define MDM_INFO(...)   do {_debugPrint(1, GRE, __VA_ARGS__);}while(0)
#define MDM_TRACE(...)  do {_debugPrint(2, DEF, __VA_ARGS__);}while(0)
#define MDM_TEST(...)   do {_debugPrint(3, CYA, __VA_ARGS__);}while(0)

#else

#define MDM_ERROR(...) // no tracing
#define MDM_TEST(...)  // no tracing
#define MDM_INFO(...)  // no tracing
#define MDM_TRACE(...) // no tracing

#endif

/* Private variables --------------------------------------------------------*/

MDMParser* MDMParser::inst;

/* Extern variables ---------------------------------------------------------*/

/* Private function prototypes ----------------------------------------------*/

MDMParser::MDMParser(void)
{
    inst = this;
    memset(&_dev, 0, sizeof(_dev));
    memset(&_net, 0, sizeof(_net));
    _net.lac = 0xFFFF;
    _net.ci = 0xFFFFFFFF;
    _ip        = NOIP;
    _init      = false;
    _pwr       = false;
    _activated = false;
    _attached  = false;
    _attached_urc = false; // updated by GPRS detached/attached URC,
                           // used to notify system of prolonged GPRS detach.
    _cancel_all_operations = false;
    sms_cb = NULL;
    memset(_sockets, 0, sizeof(_sockets));
    for (int socket = 0; socket < NUMSOCKETS; socket ++)
        _sockets[socket].handle = MDM_SOCKET_ERROR;
#ifdef MDM_DEBUG
    _debugLevel = 3;
    _debugTime = HAL_Timer_Get_Milli_Seconds();
#endif
}

void MDMParser::cancel(void) {
    MDM_INFO("\r\n[ Modem::cancel ] = = = = = = = = = = = = = = =");
    _cancel_all_operations = true;
}

void MDMParser::resume(void) {
    MDM_INFO("\r\n[ Modem::resume ] = = = = = = = = = = = = = = =");
    _cancel_all_operations = false;
}

void MDMParser::setSMSreceivedHandler(_CELLULAR_SMS_CB cb, void* data) {
    sms_cb = cb;
    sms_data = data;
}

void MDMParser::SMSreceived(int index) {
    sms_cb(sms_data, index); // call the SMS callback with the index of the new SMS
}

int MDMParser::send(const char* buf, int len)
{
#ifdef MDM_DEBUG
    if (_debugLevel >= 3) {
        DEBUG_D("%10.3f AT send    ", (HAL_Timer_Get_Milli_Seconds()-_debugTime)*0.001);
        dumpAtCmd(buf,len);
    }
#endif
    return _send(buf, len);
}

int MDMParser::sendFormated(const char* format, ...) {
    if (_cancel_all_operations) return 0;

    char buf[MAX_SIZE];
    va_list args;
    va_start(args, format);
    int len = vsnprintf(buf,sizeof(buf), format, args);
    va_end(args);
    return send(buf, len);
}

int MDMParser::waitFinalResp(_CALLBACKPTR cb /* = NULL*/,
                             void* param /* = NULL*/,
                             system_tick_t timeout_ms /*= 5000*/)
{
    if (_cancel_all_operations) return WAIT;

    // If we went from a GPRS attached state to detached via URC,
    // a WDT was set and now expired. Notify system of disconnect.
    if (IS_GPRS_TIMEOUT()) {
        _ip = NOIP;
        _attached = false;
        CLR_GPRS_TIMEOUT();
        // HAL_NET_notify_dhcp(false);
        HAL_NET_notify_disconnected();
    }

    char buf[MAX_SIZE + 64 /* add some more space for framing */];
    system_tick_t start = HAL_Timer_Get_Milli_Seconds();
    do {
        int ret = getLine(buf, sizeof(buf));
#ifdef MDM_DEBUG
        if ((_debugLevel >= 3) && (ret != WAIT) && (ret != NOT_FOUND))
        {
            int len = LENGTH(ret);
            int type = TYPE(ret);
            const char* s = (type == TYPE_UNKNOWN)? YEL "UNK" DEF :
                            (type == TYPE_TEXT)   ? MAG "TXT" DEF :
                            (type == TYPE_OK   )  ? GRE "OK " DEF :
                            (type == TYPE_ERROR)  ? RED "ERR" DEF :
                            (type == TYPE_ABORTED) ? RED "ABT" DEF :
                            (type == TYPE_PLUS)   ? CYA " + " DEF :
                            (type == TYPE_PROMPT) ? BLU " > " DEF :
                                                        "..." ;
            DEBUG_D("%10.3f AT read %s", (HAL_Timer_Get_Milli_Seconds()-_debugTime)*0.001, s);
            dumpAtCmd(buf, len);
            (void)s;
        }
#endif
        if ((ret != WAIT) && (ret != NOT_FOUND))
        {
            int type = TYPE(ret);
            // handle unsolicited commands here
            if (type == TYPE_PLUS) {
                const char* cmd = buf+3;
                int a, b, c, d, r;
                char s[32];

                // SMS Command ---------------------------------
                // +CNMI: <mem>,<index>
                if (sscanf(cmd, "CMTI: \"%*[^\"]\",%d", &a) == 1) {
                    DEBUG_D("New SMS at index %d\r\n", a);
                    if (sms_cb) SMSreceived(a);
                }
                else if ((sscanf(cmd, "CIEV: 9,%d", &a) == 1)) {
                    DEBUG_D("CIEV matched: 9,%d\r\n", a);
                    // Wait until the system is attached before attempting to act on GPRS detach
                    if (_attached) {
                        _attached_urc = (a==2)?1:0;
                        if (!_attached_urc) ARM_GPRS_TIMEOUT(15*1000); // If detached, set WDT
                        else CLR_GPRS_TIMEOUT(); // else if re-attached clear WDT.
                    }
                // Socket Specific Command ---------------------------------
                // +UUSORD: <socket>,<length>
                } else if ((sscanf(cmd, "UUSORD: %d,%d", &a, &b) == 2)) {
                    int socket = _findSocket(a);
                    DEBUG_D("Socket %d: handle %d has %d bytes pending\r\n", socket, a, b);
                    if (socket != MDM_SOCKET_ERROR)
                        _sockets[socket].pending = b;
                // +UUSORF: <socket>,<length>
                } else if ((sscanf(cmd, "UUSORF: %d,%d", &a, &b) == 2)) {
                    int socket = _findSocket(a);
                    DEBUG_D("Socket %d: handle %d has %d bytes pending\r\n", socket, a, b);
                    if (socket != MDM_SOCKET_ERROR)
                        _sockets[socket].pending = b;
                // +UUSOCL: <socket>
                } else if ((sscanf(cmd, "UUSOCL: %d", &a) == 1)) {
                    int socket = _findSocket(a);
                    DEBUG_D("Socket %d: handle %d closed by remote host\r\n", socket, a);
                    if (socket != MDM_SOCKET_ERROR) {
                        _socketFree(socket);
                    }
                }

                // GSM/UMTS Specific -------------------------------------------
                // +UUPSDD: <profile_id>
                if (sscanf(cmd, "UUPSDD: %s", s) == 1) {
                    DEBUG_D("UUPSDD: %s matched\r\n", PROFILE);
                    if ( !strcmp(s, PROFILE) ) {
                        _ip = NOIP;
                        _attached = false;
                        DEBUG("PDP context deactivated remotely!\r\n");
                        // PDP context was remotely deactivated via URC,
                        // Notify system of disconnect.
                        HAL_NET_notify_dhcp(false);
                    }
                } else {
                    // +CREG|CGREG: <n>,<stat>[,<lac>,<ci>[,AcT[,<rac>]]] // reply to AT+CREG|AT+CGREG
                    // +CREG|CGREG: <stat>[,<lac>,<ci>[,AcT[,<rac>]]]     // URC
                    b = (int)0xFFFF; c = (int)0xFFFFFFFF; d = -1;
                    r = sscanf(cmd, "%s %*d,%d,\"%x\",\"%x\",%d",s,&a,&b,&c,&d);
                    if (r <= 1)
                        r = sscanf(cmd, "%s %d,\"%x\",\"%x\",%d",s,&a,&b,&c,&d);
                    if (r >= 2) {
                        Reg *reg = !strcmp(s, "CREG:")  ? &_net.csd :
                                   !strcmp(s, "CGREG:") ? &_net.psd : NULL;
                        if (reg) {
                            // network status
                            if      (a == 0) *reg = REG_NONE;     // 0: not registered, home network
                            else if (a == 1) *reg = REG_HOME;     // 1: registered, home network
                            else if (a == 2) *reg = REG_NONE;     // 2: not registered, but MT is currently searching a new operator to register to
                            else if (a == 3) *reg = REG_DENIED;   // 3: registration denied
                            else if (a == 4) *reg = REG_UNKNOWN;  // 4: unknown
                            else if (a == 5) *reg = REG_ROAMING;  // 5: registered, roaming
                            if ((r >= 3) && (b != (int)0xFFFF))      _net.lac = b; // location area code
                            if ((r >= 4) && (c != (int)0xFFFFFFFF))  _net.ci  = c; // cell ID
                            // access technology
                            if (r >= 5) {
                                if      (d == 0) _net.act = ACT_GSM;      // 0: GSM
                                else if (d == 1) _net.act = ACT_GSM;      // 1: GSM COMPACT
                                else if (d == 2) _net.act = ACT_UTRAN;    // 2: UTRAN
                                else if (d == 3) _net.act = ACT_EDGE;     // 3: GSM with EDGE availability
                                else if (d == 4) _net.act = ACT_UTRAN;    // 4: UTRAN with HSDPA availability
                                else if (d == 5) _net.act = ACT_UTRAN;    // 5: UTRAN with HSUPA availability
                                else if (d == 6) _net.act = ACT_UTRAN;    // 6: UTRAN with HSDPA and HSUPA availability
                            }
                        }
                    }
                }
            } // end ==TYPE_PLUS
            if (cb) {
                int len = LENGTH(ret);
                int ret = cb(type, buf, len, param);
                if (WAIT != ret)
                    return ret;
            }
            if (type == TYPE_OK)
                return RESP_OK;
            if (type == TYPE_ERROR)
                return RESP_ERROR;
            if (type == TYPE_PROMPT)
                return RESP_PROMPT;
            if (type == TYPE_ABORTED)
                return RESP_ABORTED; // This means the current command was ABORTED, so retry your command if critical.
        }
        // relax a bit
        HAL_Delay_Milliseconds(10);
    }
    while (!TIMEOUT(start, timeout_ms) && !_cancel_all_operations);

    return WAIT;
}

int MDMParser::_cbString(int type, const char* buf, int len, char* str)
{
    if (str && (type == TYPE_UNKNOWN)) {
        if (sscanf(buf, "\r\n%s\r\n", str) == 1)
            /*nothing*/;
    }
    return WAIT;
}

int MDMParser::_cbInt(int type, const char* buf, int len, int* val)
{
    if (val && (type == TYPE_UNKNOWN)) {
        if (sscanf(buf, "\r\n%d\r\n", val) == 1)
            /*nothing*/;
    }
    return WAIT;
}

// ----------------------------------------------------------------

bool MDMParser::connect(
            const char* simpin,
            const char* apn, const char* username,
            const char* password, Auth auth)
{
    bool ok = powerOn(simpin);
    if (!ok)
        return false;
    ok = init();
#ifdef MDM_DEBUG
    if (_debugLevel >= 1) dumpDevStatus(&_dev);
#endif
    if (!ok)
        return false;
    ok = registerNet();
#ifdef MDM_DEBUG
    if (_debugLevel >= 1) dumpNetStatus(&_net);
#endif
    if (!ok)
        return false;
    MDM_IP ip = join(apn,username,password,auth);
#ifdef MDM_DEBUG
    if (_debugLevel >= 1) dumpIp(ip);
#endif
    if (ip == NOIP)
        return false;
    return true;
}

void MDMParser::reset(void)
{
    MDM_INFO("[ Modem reset ]");
    HAL_GPIO_Write(RESET_UC, 0);
    HAL_Delay_Milliseconds(100);
    HAL_GPIO_Write(RESET_UC, 1);
}

bool MDMParser::_powerOn(void)
{
    LOCK();

    /* Initialize I/O */
    STM32_Pin_Info* PIN_MAP_PARSER = HAL_Pin_Map();
    // This pin tends to stay low when floating on the output of the buffer (PWR_UB)
    // It shouldn't hurt if it goes low temporarily on STM32 boot, but strange behavior
    // was noticed when it was left to do whatever it wanted. By adding a 100k pull up
    // resistor all flakey behavior has ceased (i.e., the modem had previously stopped
    // responding to AT commands).  This is how we set it HIGH before enabling the OUTPUT.
    PIN_MAP_PARSER[PWR_UC].gpio_peripheral->BSRRL = PIN_MAP_PARSER[PWR_UC].gpio_pin;
    HAL_Pin_Mode(PWR_UC, OUTPUT);
    // This pin tends to stay high when floating on the output of the buffer (RESET_UB),
    // but we need to ensure it gets set high before being set to an OUTPUT.
    // If this pin goes LOW, the modem will be reset and all configuration will be lost.
    PIN_MAP_PARSER[RESET_UC].gpio_peripheral->BSRRL = PIN_MAP_PARSER[RESET_UC].gpio_pin;
    HAL_Pin_Mode(RESET_UC, OUTPUT);

#if USE_USART3_HARDWARE_FLOW_CONTROL_RTS_CTS
    _dev.lpm = LPM_ENABLED;
#else
    HAL_Pin_Mode(RTS_UC, OUTPUT);
    HAL_GPIO_Write(RTS_UC, 0); // VERY IMPORTANT FOR CORRECT OPERATION W/O HW FLOW CONTROL!!
#endif

    HAL_Pin_Mode(LVLOE_UC, OUTPUT);
    HAL_GPIO_Write(LVLOE_UC, 0);

    if (!_init) {
        MDM_INFO("[ ElectronSerialPipe::begin ] = = = = = = = =");

        /* Instantiate the USART3 hardware */
        electronMDM.begin(115200);

        /* Initialize only once */
        _init = true;
    }

    MDM_INFO("\r\n[ Modem::powerOn ] = = = = = = = = = = = = = =");
    bool continue_cancel = false;
    bool retried_after_reset = false;

    int i = 10;
    while (i--) {
        // SARA-U2/LISA-U2 50..80us
        HAL_GPIO_Write(PWR_UC, 0); HAL_Delay_Milliseconds(50);
        HAL_GPIO_Write(PWR_UC, 1); HAL_Delay_Milliseconds(10);

        // SARA-G35 >5ms, LISA-C2 > 150ms, LEON-G2 >5ms
        HAL_GPIO_Write(PWR_UC, 0); HAL_Delay_Milliseconds(150);
        HAL_GPIO_Write(PWR_UC, 1); HAL_Delay_Milliseconds(100);

        // purge any messages
        purge();

        // Save desire to cancel, but since we are already here
        // trying to power up the modem when we received a cancel
        // resume AT parser to ensure it's ready to receive
        // power down commands.
        if (_cancel_all_operations) {
            continue_cancel = true;
            resume(); // make sure we can talk to the modem
        }

        // check interface
        sendFormated("AT\r\n");
        int r = waitFinalResp(NULL,NULL,1000);
        if(RESP_OK == r) {
            _pwr = true;
            break;
        }
        else if (i==0 && !retried_after_reset) {
            retried_after_reset = true; // only perform reset & retry sequence once
            i = 10;
            reset();
        }

    }
    if (i < 0) {
        MDM_ERROR("[ No Reply from Modem ]\r\n");
    }

    if (continue_cancel) {
        cancel();
        goto failure;
    }

    // echo off
    sendFormated("AT E0\r\n");
    if(RESP_OK != waitFinalResp())
        goto failure;
    // enable verbose error messages
    sendFormated("AT+CMEE=2\r\n");
    if(RESP_OK != waitFinalResp())
        goto failure;
    // Configures sending of URCs from MT to DTE for indications
    sendFormated("AT+CMER=1,0,0,2,1\r\n");
    if(RESP_OK != waitFinalResp())
        goto failure;
    // set baud rate
    sendFormated("AT+IPR=115200\r\n");
    if (RESP_OK != waitFinalResp())
        goto failure;
    // wait some time until baudrate is applied
    HAL_Delay_Milliseconds(100); // SARA-G > 40ms

    UNLOCK();
    return true;
failure:
    UNLOCK();
    return false;
}

bool MDMParser::powerOn(const char* simpin)
{
    LOCK();
    memset(&_dev, 0, sizeof(_dev));

    /* Power on the modem and perform basic initialization */
    if (!_powerOn())
        goto failure;

    /* The ATI command is undocumented, and in practice the response
     * time varies greatly. On inital power-on of the module, ATI
     * will respond with "OK" before a device type number, which
     * requires wasting time in a for() loop to solve.
     * Instead, use AT+CGMM and _dev.model for future use of module identification.
     *
     * identify the module
     * sendFormated("ATI\r\n");
     * if (RESP_OK != waitFinalResp(_cbATI, &_dev.dev))
     *     goto failure;
     * if (_dev.dev == DEV_UNKNOWN)
     *     goto failure;
     */

    // check the sim card
    for (int i = 0; (i < 5) && (_dev.sim != SIM_READY) && !_cancel_all_operations; i++) {
        static bool retried_after_reset = false;
        sendFormated("AT+CPIN?\r\n");
        int ret = waitFinalResp(_cbCPIN, &_dev.sim);
        // having an error here is ok (sim may still be initializing)
        if ((RESP_OK != ret) && (RESP_ERROR != ret)) {
            goto failure;
        }
        else if (i==4 && (RESP_OK != ret) && !retried_after_reset) {
            retried_after_reset = true; // only perform reset & retry sequence once
            i = 0;
            if(!powerOff())
                reset();
            /* Power on the modem and perform basic initialization again */
            if (!_powerOn())
                goto failure;
        }
        // Enter PIN if needed
        if (_dev.sim == SIM_PIN) {
            if (!simpin) {
                MDM_ERROR("SIM PIN not available\r\n");
                goto failure;
            }
            sendFormated("AT+CPIN=%s\r\n", simpin);
            if (RESP_OK != waitFinalResp(_cbCPIN, &_dev.sim))
                goto failure;
        } else if (_dev.sim != SIM_READY) {
            system_tick_t start = HAL_Timer_Get_Milli_Seconds();
            while ((HAL_Timer_Get_Milli_Seconds() - start < 1000UL) && !_cancel_all_operations); // just wait
        }
    }
    if (_dev.sim != SIM_READY) {
        if (_dev.sim == SIM_MISSING) {
            MDM_ERROR("SIM not inserted\r\n");
        }
        goto failure;
    }

    UNLOCK();
    return true;
failure:
    if (_cancel_all_operations) {
        // fake out the has_credentials() function so we don't end up in listening mode
        _dev.sim = SIM_READY;
        // return true to prevent from entering Listening Mode
        // UNLOCK();
        // return true;
    }
    UNLOCK();
    return false;
}

bool MDMParser::init(DevStatus* status)
{
    LOCK();
    MDM_INFO("\r\n[ Modem::init ] = = = = = = = = = = = = = = =");

    // Returns the product serial number, IMEI (International Mobile Equipment Identity)
    sendFormated("AT+CGSN\r\n");
    if (RESP_OK != waitFinalResp(_cbString, _dev.imei))
        goto failure;

    if (_dev.sim != SIM_READY) {
        if (_dev.sim == SIM_MISSING)
            MDM_ERROR("SIM not inserted\r\n");
        goto failure;
    }
    // get the manufacturer
    sendFormated("AT+CGMI\r\n");
    if (RESP_OK != waitFinalResp(_cbString, _dev.manu))
        goto failure;
    // get the model identification
    sendFormated("AT+CGMM\r\n");
    if (RESP_OK != waitFinalResp(_cbString, _dev.model))
        goto failure;
    // get the version
    sendFormated("AT+CGMR\r\n");
    if (RESP_OK != waitFinalResp(_cbString, _dev.ver))
        goto failure;
    // Returns the ICCID (Integrated Circuit Card ID) of the SIM-card.
    // ICCID is a serial number identifying the SIM.
    sendFormated("AT+CCID\r\n");
    if (RESP_OK != waitFinalResp(_cbCCID, _dev.ccid))
        goto failure;
    // enable power saving
    if (_dev.lpm != LPM_DISABLED) {
         // enable power saving (requires flow control, cts at least)
        sendFormated("AT+UPSV=1\r\n");
        if (RESP_OK != waitFinalResp())
            goto failure;
        _dev.lpm = LPM_ACTIVE;
    }
    // Setup SMS in text mode
    sendFormated("AT+CMGF=1\r\n");
    if (RESP_OK != waitFinalResp())
        goto failure;
    // setup new message indication
    sendFormated("AT+CNMI=2,1\r\n");
    if (RESP_OK != waitFinalResp())
        goto failure;
    // Request IMSI (International Mobile Subscriber Identification)
    sendFormated("AT+CIMI\r\n");
    if (RESP_OK != waitFinalResp(_cbString, _dev.imsi))
        goto failure;
    if (status)
        memcpy(status, &_dev, sizeof(DevStatus));
    UNLOCK();
    return true;
failure:
    UNLOCK();

    return false;
}

bool MDMParser::powerOff(void)
{
    LOCK();
    bool ok = false;
    bool continue_cancel = false;
    if (_init && _pwr) {
        MDM_INFO("\r\n[ Modem::powerOff ] = = = = = = = = = = = = = =");
        if (_cancel_all_operations) {
            continue_cancel = true;
            resume(); // make sure we can use the AT parser
        }
        for (int i=0; i<3; i++) { // try 3 times
            sendFormated("AT+CPWROFF\r\n");
            int ret = waitFinalResp(NULL,NULL,40*1000);
            if (RESP_OK == ret) {
                _pwr = false;
                // todo - add if these are automatically done on power down
                //_activated = false;
                //_attached = false;
                ok = true;
                break;
            }
            else if (RESP_ABORTED == ret) {
                MDM_INFO("\r\n[ Modem::powerOff ] found ABORTED, retrying...");
            }
            else {
                MDM_INFO("\r\n[ Modem::powerOff ] timeout, retrying...");
            }
        }
    }
    HAL_Pin_Mode(PWR_UC, INPUT);
    HAL_Pin_Mode(RESET_UC, INPUT);
#if USE_USART3_HARDWARE_FLOW_CONTROL_RTS_CTS
#else
    HAL_Pin_Mode(RTS_UC, INPUT);
#endif
    HAL_Pin_Mode(LVLOE_UC, INPUT);

    if (continue_cancel) cancel();
    UNLOCK();
    return ok;
}

int MDMParser::_cbATI(int type, const char* buf, int len, Dev* dev)
{
    if ((type == TYPE_UNKNOWN) && dev) {
        if      (strstr(buf, "SARA-G350")) *dev = DEV_SARA_G350;
        else if (strstr(buf, "LISA-U200")) *dev = DEV_LISA_U200;
        else if (strstr(buf, "LISA-C200")) *dev = DEV_LISA_C200;
        else if (strstr(buf, "SARA-U260")) *dev = DEV_SARA_U260;
        else if (strstr(buf, "SARA-U270")) *dev = DEV_SARA_U270;
        else if (strstr(buf, "LEON-G200")) *dev = DEV_LEON_G200;
    }
    return WAIT;
}

int MDMParser::_cbCPIN(int type, const char* buf, int len, Sim* sim)
{
    if (sim) {
        if (type == TYPE_PLUS){
            char s[16];
            if (sscanf(buf, "\r\n+CPIN: %[^\r]\r\n", s) >= 1)
                *sim = (0 == strcmp("READY", s)) ? SIM_READY : SIM_PIN;
        } else if (type == TYPE_ERROR) {
            if (strstr(buf, "+CME ERROR: SIM not inserted"))
                *sim = SIM_MISSING;
        }
    }
    return WAIT;
}

int MDMParser::_cbCCID(int type, const char* buf, int len, char* ccid)
{
    if ((type == TYPE_PLUS) && ccid) {
        if (sscanf(buf, "\r\n+CCID: %[^\r]\r\n", ccid) == 1) {
            //DEBUG_D("Got CCID: %s\r\n", ccid);
        }
    }
    return WAIT;
}

bool MDMParser::registerNet(NetStatus* status /*= NULL*/, system_tick_t timeout_ms /*= 180000*/)
{
    LOCK();
    if (_init && _pwr) {
        MDM_INFO("\r\n[ Modem::register ] = = = = = = = = = = = = = =");
        // Check to see if we are already connected. If so don't issue these
        // commands as they will knock us off the cellular network.
        if (checkNetStatus() == false) {
            // setup the GPRS network registration URC (Unsolicited Response Code)
            // 0: (default value and factory-programmed value): network registration URC disabled
            // 1: network registration URC enabled
            // 2: network registration and location information URC enabled
            sendFormated("AT+CGREG=2\r\n");
            if (RESP_OK != waitFinalResp())
                goto failure;
            // setup the network registration URC (Unsolicited Response Code)
            // 0: (default value and factory-programmed value): network registration URC disabled
            // 1: network registration URC enabled
            // 2: network registration and location information URC enabled
            sendFormated("AT+CREG=2\r\n");
            if (RESP_OK != waitFinalResp())
                goto failure;
            // Now check every 15 seconds for 5 minutes to see if we're connected to the tower (GSM and GPRS)
            system_tick_t start = HAL_Timer_Get_Milli_Seconds();
            while (!checkNetStatus(status) && !TIMEOUT(start, timeout_ms) && !_cancel_all_operations) {
                system_tick_t start = HAL_Timer_Get_Milli_Seconds();
                while ((HAL_Timer_Get_Milli_Seconds() - start < 15000UL) && !_cancel_all_operations); // just wait
                //HAL_Delay_Milliseconds(15000);
            }
            if (_net.csd == REG_DENIED) MDM_ERROR("CSD Registration Denied\r\n");
            if (_net.psd == REG_DENIED) MDM_ERROR("PSD Registration Denied\r\n");
            // if (_net.csd == REG_DENIED || _net.psd == REG_DENIED) {
            //     sendFormated("AT+CEER\r\n");
            //     waitFinalResp();
            // }
        }
        UNLOCK();
        return REG_OK(_net.csd) && REG_OK(_net.psd);
    }
failure:
    UNLOCK();
    return false;
}

bool MDMParser::checkNetStatus(NetStatus* status /*= NULL*/)
{
    bool ok = false;
    LOCK();
    memset(&_net, 0, sizeof(_net));
    _net.lac = 0xFFFF;
    _net.ci = 0xFFFFFFFF;

    // check registration
    sendFormated("AT+CREG?\r\n");
    waitFinalResp();     // don't fail as service could be not subscribed

    // check PSD registration
    sendFormated("AT+CGREG?\r\n");
    waitFinalResp(); // don't fail as service could be not subscribed

    if (REG_OK(_net.csd) || REG_OK(_net.psd))
    {
        sendFormated("AT+COPS?\r\n");
        if (RESP_OK != waitFinalResp(_cbCOPS, &_net))
            goto failure;
        // get the MSISDNs related to this subscriber
        sendFormated("AT+CNUM\r\n");
        if (RESP_OK != waitFinalResp(_cbCNUM, _net.num))
            goto failure;

        // get the signal strength indication
        sendFormated("AT+CSQ\r\n");
        if (RESP_OK != waitFinalResp(_cbCSQ, &_net))
            goto failure;
    }
    if (status) {
        memcpy(status, &_net, sizeof(NetStatus));
    }
    // don't return true until fully registered
    ok = REG_OK(_net.csd) && REG_OK(_net.psd);
    UNLOCK();
    return ok;
failure:
    //unlock();
    return false;
}

bool MDMParser::getSignalStrength(NetStatus &status)
{
    bool ok = false;
    LOCK();
    if (_init && _pwr) {
        MDM_INFO("\r\n[ Modem::getSignalStrength ] = = = = = = = = = =");
        sendFormated("AT+CSQ\r\n");
        if (RESP_OK == waitFinalResp(_cbCSQ, &_net)) {
            ok = true;
            status.rssi = _net.rssi;
            status.qual = _net.qual;
        }
    }
    UNLOCK();
    return ok;
}

bool MDMParser::getDataUsage(MDM_DataUsage &data)
{
    bool ok = false;
    LOCK();
    if (_init && _pwr) {
        MDM_INFO("\r\n[ Modem::getDataUsage ] = = = = = = = = = =");
        sendFormated("AT+UGCNTRD\r\n");
        if (RESP_OK == waitFinalResp(_cbUGCNTRD, &_data_usage)) {
            ok = true;
            data.cid = _data_usage.cid;
            data.tx_session = _data_usage.tx_session;
            data.rx_session = _data_usage.rx_session;
            data.tx_total = _data_usage.tx_total;
            data.rx_total = _data_usage.rx_total;
        }
    }
    UNLOCK();
    return ok;
}

void MDMParser::_setBandSelectString(MDM_BandSelect &data, char* bands, int index /*= 0*/) {
    char band[5];
    for (int x=index; x<data.count; x++) {
        sprintf(band, "%d", data.band[x]);
        strcat(bands, band);
        if ((x+1) < data.count) strcat(bands, ",");
    }
}

bool MDMParser::setBandSelect(MDM_BandSelect &data)
{
    bool ok = false;
    LOCK();
    if (_init && _pwr) {
        MDM_INFO("\r\n[ Modem::setBandSelect ] = = = = = = = = = =");

        char bands_to_set[22] = "";
        _setBandSelectString(data, bands_to_set, 0);
        if (strcmp(bands_to_set,"") == 0)
            goto failure;

        // create default bands string
        MDM_BandSelect band_avail;
        if (!getBandAvailable(band_avail))
            goto failure;

        char band_defaults[22] = "";
        if (band_avail.band[0] == BAND_DEFAULT)
            _setBandSelectString(band_avail, band_defaults, 1);

        // create selected bands string
        MDM_BandSelect band_sel;
        if (!getBandSelect(band_sel))
            goto failure;

        char bands_selected[22] = "";
        _setBandSelectString(band_sel, bands_selected, 0);

        if (strcmp(bands_to_set, "0") == 0) {
            if (strcmp(bands_selected, band_defaults) == 0) {
                ok = true;
                goto success;
            }
        }

        if (strcmp(bands_selected, bands_to_set) != 0) {
            sendFormated("AT+UBANDSEL=%s\r\n", bands_to_set);
            if (RESP_OK == waitFinalResp(NULL,NULL,40000)) {
                ok = true;
            }
        }
        else {
            ok = true;
        }
    }
success:
    UNLOCK();
    return ok;
failure:
    UNLOCK();
    return false;
}

bool MDMParser::getBandSelect(MDM_BandSelect &data)
{
    bool ok = false;
    LOCK();
    if (_init && _pwr) {
        MDM_BandSelect data_sel;
        MDM_INFO("\r\n[ Modem::getBandSelect ] = = = = = = = = = =");
        sendFormated("AT+UBANDSEL?\r\n");
        if (RESP_OK == waitFinalResp(_cbBANDSEL, &data_sel)) {
            ok = true;
            memcpy(&data, &data_sel, sizeof(MDM_BandSelect));
        }
    }
    UNLOCK();
    return ok;
}

bool MDMParser::getBandAvailable(MDM_BandSelect &data)
{
    bool ok = false;
    LOCK();
    if (_init && _pwr) {
        MDM_BandSelect data_avail;
        MDM_INFO("\r\n[ Modem::getBandAvailable ] = = = = = = = = = =");
        sendFormated("AT+UBANDSEL=?\r\n");
        if (RESP_OK == waitFinalResp(_cbBANDAVAIL, &data_avail)) {
            ok = true;
            memcpy(&data, &data_avail, sizeof(MDM_BandSelect));
        }
    }
    UNLOCK();
    return ok;
}

int MDMParser::_cbUGCNTRD(int type, const char* buf, int len, MDM_DataUsage* data)
{
    if ((type == TYPE_PLUS) && data) {
        int a,b,c,d,e;
        // +UGCNTRD: 31,2704,1819,2724,1839\r\n
        // +UGCNTRD: <cid>,<tx_sess_bytes>,<rx_sess_bytes>,<tx_total_bytes>,<rx_total_bytes>
        if (sscanf(buf, "\r\n+UGCNTRD: %d,%d,%d,%d,%d\r\n", &a,&b,&c,&d,&e) == 5) {
            data->cid = a;
            data->tx_session = b;
            data->rx_session = c;
            data->tx_total = d;
            data->rx_total = e;
        }
    }
    return WAIT;
}

int MDMParser::_cbBANDAVAIL(int type, const char* buf, int len, MDM_BandSelect* data)
{
    if ((type == TYPE_PLUS) && data) {
        int c;
        int b[5];
        // \r\n+UBANDSEL: (0,850,900,1800,1900)\r\n
        if ((c = sscanf(buf, "\r\n+UBANDSEL: (%d,%d,%d,%d,%d)\r\n", &b[0],&b[1],&b[2],&b[3],&b[4])) > 0) {
            for (int i=0; i<c; i++) {
                data->band[i] = (MDM_Band)b[i];
            }
            data->count = c;
        }
    }
    return WAIT;
}

int MDMParser::_cbBANDSEL(int type, const char* buf, int len, MDM_BandSelect* data)
{
    if ((type == TYPE_PLUS) && data) {
        int c;
        int b[4];
        // \r\n+UBANDSEL: 850\r\n
        // \r\n+UBANDSEL: 850,1900\r\n
        if ((c = sscanf(buf, "\r\n+UBANDSEL: %d,%d,%d,%d\r\n", &b[0],&b[1],&b[2],&b[3])) > 0) {
            for (int i=0; i<c; i++) {
                data->band[i] = (MDM_Band)b[i];
            }
            data->count = c;
        }
    }
    return WAIT;
}

int MDMParser::_cbCOPS(int type, const char* buf, int len, NetStatus* status)
{
    if ((type == TYPE_PLUS) && status){
        int act = 99;
        // +COPS: <mode>[,<format>,<oper>[,<AcT>]]
        if (sscanf(buf, "\r\n+COPS: %*d,%*d,\"%[^\"]\",%d",status->opr,&act) >= 1) {
            if      (act == 0) status->act = ACT_GSM;      // 0: GSM,
            else if (act == 2) status->act = ACT_UTRAN;    // 2: UTRAN
        }
    }
    return WAIT;
}

int MDMParser::_cbCNUM(int type, const char* buf, int len, char* num)
{
    if ((type == TYPE_PLUS) && num){
        int a;
        if ((sscanf(buf, "\r\n+CNUM: \"My Number\",\"%31[^\"]\",%d", num, &a) == 2) &&
            ((a == 129) || (a == 145))) {
        }
    }
    return WAIT;
}

int MDMParser::_cbCSQ(int type, const char* buf, int len, NetStatus* status)
{
    if ((type == TYPE_PLUS) && status){
        int a,b;
        char _qual[] = { 49, 43, 37, 25, 19, 13, 7, 0 }; // see 3GPP TS 45.008 [20] subclause 8.2.4
        // +CSQ: <rssi>,<qual>
        if (sscanf(buf, "\r\n+CSQ: %d,%d",&a,&b) == 2) {
            if (a != 99) status->rssi = -113 + 2*a;  // 0: -113 1: -111 ... 30: -53 dBm with 2 dBm steps
            if ((b != 99) && (b < (int)sizeof(_qual))) status->qual = _qual[b];  //
        }
    }
    return WAIT;
}

int MDMParser::_cbUACTIND(int type, const char* buf, int len, int* i)
{
    if ((type == TYPE_PLUS) && i){
        int a;
        if (sscanf(buf, "\r\n+UACTIND: %d", &a) == 1) {
            *i = a;
        }
    }
    return WAIT;
}

// ----------------------------------------------------------------
// setup the PDP context

bool MDMParser::pdp(const char* apn)
{
    bool ok = true;
    // bool is3G = _dev.dev == DEV_SARA_U260 || _dev.dev == DEV_SARA_U270;
    LOCK();
    if (_init && _pwr) {

// todo - refactor
// This is setting up an external PDP context, join() creates an internal one
// which is ultimately the one that's used by the system. So no need for this.
#if 0
        MDM_INFO("Modem::pdp\r\n");

        DEBUG_D("Define the PDP context 1 with PDP type \"IP\" and APN \"%s\"\r\n", apn);
        sendFormated("AT+CGDCONT=1,\"IP\",\"%s\"\r\n", apn);
        if (RESP_OK != waitFinalResp(NULL, NULL, 2000))
            goto failure;

        if (is3G) {
            MDM_INFO("Define a QoS profile for PDP context 1");
            /* with Traffic Class 3 (background),
             * maximum bit rate 64 kb/s both for UL and for DL, no Delivery Order requirements,
             * a maximum SDU size of 320 octets, an SDU error ratio of 10-4, a residual bit error
             * ratio of 10-5, delivery of erroneous SDUs allowed and Traffic Handling Priority 3.
             */
            sendFormated("AT+CGEQREQ=1,3,64,64,,,0,320,\"1E4\",\"1E5\",1,,3\r\n");
            if (RESP_OK != waitFinalResp(NULL, NULL, 2000))
                goto failure;
        }

        MDM_INFO("Activate PDP context 1...");
        sendFormated("AT+CGACT=1,1\r\n");
        if (RESP_OK != waitFinalResp(NULL, NULL, 20000)) {
            sendFormated("AT+CEER\r\n");
            waitFinalResp();

            MDM_INFO("Test PDP context 1 for non-zero IP address...");
            sendFormated("AT+CGPADDR=1\r\n");
            if (RESP_OK != waitFinalResp(NULL, NULL, 2000))

            MDM_INFO("Read the PDP contexts’ parameters...");
            sendFormated("AT+CGDCONT?\r\n");
            // +CGPADDR: 1, "99.88.111.88"
            if (RESP_OK != waitFinalResp(NULL, NULL, 2000))

            if (is3G) {
                MDM_INFO("Read the negotiated QoS profile for PDP context 1...");
                sendFormated("AT+CGEQNEG=1\r\n");
                goto failure;
            }
        }

        MDM_INFO("Test PDP context 1 for non-zero IP address...");
        sendFormated("AT+CGPADDR=1\r\n");
        if (RESP_OK != waitFinalResp(NULL, NULL, 2000))
            goto failure;

        MDM_INFO("Read the PDP contexts’ parameters...");
        sendFormated("AT+CGDCONT?\r\n");
        // +CGPADDR: 1, "99.88.111.88"
        if (RESP_OK != waitFinalResp(NULL, NULL, 2000))
            goto failure;

        if (is3G) {
            MDM_INFO("Read the negotiated QoS profile for PDP context 1...");
            sendFormated("AT+CGEQNEG=1\r\n");
            if (RESP_OK != waitFinalResp(NULL, NULL, 2000))
                goto failure;
        }

        _activated = true; // PDP
#endif
        UNLOCK();
        return ok;
    }
// failure:
    UNLOCK();
    return false;
}

// ----------------------------------------------------------------
// internet connection

MDM_IP MDMParser::join(const char* apn /*= NULL*/, const char* username /*= NULL*/,
                              const char* password /*= NULL*/, Auth auth /*= AUTH_DETECT*/)
{
    LOCK();
    if (_init && _pwr) {
        MDM_INFO("\r\n[ Modem::join ] = = = = = = = = = = = = = = = =");
        _ip = NOIP;
        int a = 0;
        bool force = false; // If we are already connected, don't force a reconnect.

        // perform GPRS attach
        sendFormated("AT+CGATT=1\r\n");
        if (RESP_OK != waitFinalResp(NULL,NULL,3*60*1000))
            goto failure;

        // Check the if the PSD profile is activated (a=1)
        sendFormated("AT+UPSND=" PROFILE ",8\r\n");
        if (RESP_OK != waitFinalResp(_cbUPSND, &a))
            goto failure;
        if (a == 1) {
            _activated = true; // PDP activated
            if (force) {
                // deactivate the PSD profile if it is already activated
                sendFormated("AT+UPSDA=" PROFILE ",4\r\n");
                if (RESP_OK != waitFinalResp(NULL,NULL,40*1000))
                    goto failure;
                a = 0;
            }
        }
        if (a == 0) {
            bool ok = false;
            _activated = false; // PDP deactived
            // try to lookup the apn settings from our local database by mccmnc
            const char* config = NULL;
            if (!apn && !username && !password)
                config = apnconfig(_dev.imsi);

            // Set up the dynamic IP address assignment.
            sendFormated("AT+UPSD=" PROFILE ",7,\"0.0.0.0\"\r\n");
            if (RESP_OK != waitFinalResp())
                goto failure;

            do {
                if (config) {
                    apn      = _APN_GET(config);
                    username = _APN_GET(config);
                    password = _APN_GET(config);
                    DEBUG_D("Testing APN Settings(\"%s\",\"%s\",\"%s\")\r\n", apn, username, password);
                }
                // Set up the APN
                if (apn && *apn) {
                    sendFormated("AT+UPSD=" PROFILE ",1,\"%s\"\r\n", apn);
                    if (RESP_OK != waitFinalResp())
                        goto failure;
                }
                if (username && *username) {
                    sendFormated("AT+UPSD=" PROFILE ",2,\"%s\"\r\n", username);
                    if (RESP_OK != waitFinalResp())
                        goto failure;
                }
                if (password && *password) {
                    sendFormated("AT+UPSD=" PROFILE ",3,\"%s\"\r\n", password);
                    if (RESP_OK != waitFinalResp())
                        goto failure;
                }
                // try different Authentication Protocols
                // 0 = none
                // 1 = PAP (Password Authentication Protocol)
                // 2 = CHAP (Challenge Handshake Authentication Protocol)
                for (int i = AUTH_NONE; i <= AUTH_CHAP && !ok; i ++) {
                    if ((auth == AUTH_DETECT) || (auth == i)) {
                        // Set up the Authentication Protocol
                        sendFormated("AT+UPSD=" PROFILE ",6,%d\r\n", i);
                        if (RESP_OK != waitFinalResp())
                            goto failure;
                        // Activate the PSD profile and make connection
                        sendFormated("AT+UPSDA=" PROFILE ",3\r\n");
                        if (RESP_OK == waitFinalResp(NULL,NULL,150*1000)) {
                            _activated = true; // PDP activated
                            ok = true;
                        }
                    }
                }
            } while (!ok && config && *config); // maybe use next setting ?
            if (!ok) {
                MDM_ERROR("Your modem APN/password/username may be wrong\r\n");
                goto failure;
            }
        }
        //Get local IP address
        sendFormated("AT+UPSND=" PROFILE ",0\r\n");
        if (RESP_OK != waitFinalResp(_cbUPSND, &_ip))
            goto failure;

        UNLOCK();
        _attached = true;  // GPRS
        return _ip;
    }
failure:
    unlock();
    return NOIP;
}

int MDMParser::_cbUDOPN(int type, const char* buf, int len, char* mccmnc)
{
    if ((type == TYPE_PLUS) && mccmnc) {
        if (sscanf(buf, "\r\n+UDOPN: 0,\"%[^\"]\"", mccmnc) == 1)
            ;
    }
    return WAIT;
}

int MDMParser::_cbCMIP(int type, const char* buf, int len, MDM_IP* ip)
{
    if ((type == TYPE_UNKNOWN) && ip) {
        int a,b,c,d;
        if (sscanf(buf, "\r\n" IPSTR, &a,&b,&c,&d) == 4)
            *ip = IPADR(a,b,c,d);
    }
    return WAIT;
}

int MDMParser::_cbUPSND(int type, const char* buf, int len, int* act)
{
    if ((type == TYPE_PLUS) && act) {
        if (sscanf(buf, "\r\n+UPSND: %*d,%*d,%d", act) == 1)
            /*nothing*/;
    }
    return WAIT;
}

int MDMParser::_cbUPSND(int type, const char* buf, int len, MDM_IP* ip)
{
    if ((type == TYPE_PLUS) && ip) {
        int a,b,c,d;
        // +UPSND=<profile_id>,<param_tag>[,<dynamic_param_val>]
        if (sscanf(buf, "\r\n+UPSND: " PROFILE ",0,\"" IPSTR "\"", &a,&b,&c,&d) == 4)
            *ip = IPADR(a,b,c,d);
    }
    return WAIT;
}

int MDMParser::_cbUDNSRN(int type, const char* buf, int len, MDM_IP* ip)
{
    if ((type == TYPE_PLUS) && ip) {
        int a,b,c,d;
        if (sscanf(buf, "\r\n+UDNSRN: \"" IPSTR "\"", &a,&b,&c,&d) == 4)
            *ip = IPADR(a,b,c,d);
    }
    return WAIT;
}

bool MDMParser::reconnect(void)
{
    bool ok = false;
    LOCK();
    if (_activated) {
        MDM_INFO("\r\n[ Modem::reconnect ] = = = = = = = = = = = = = =");
        if (!_attached) {
            /* Activates the PDP context assoc. with this profile */
            /* If GPRS is detached, this will force a re-attach */
            sendFormated("AT+UPSDA=" PROFILE ",3\r\n");
            if (RESP_OK == waitFinalResp(NULL, NULL, 150*1000)) {

                //Get local IP address
                sendFormated("AT+UPSND=" PROFILE ",0\r\n");
                if (RESP_OK == waitFinalResp(_cbUPSND, &_ip)) {
                    ok = true;
                    _attached = true;
                }
            }
        }
    }
    UNLOCK();
    return ok;
}

// TODO - refactor disconnect() and detach()
// disconnect() can be called before detach() but not vice versa or
// disconnect() will ERROR because its PDP context will already be
// deactivated.
// _attached and _activated flags are currently associated inversely
// to what's happening.  When refactoring, consider combining...
bool MDMParser::disconnect(void)
{
    bool ok = false;
    bool continue_cancel = false;
    LOCK();
    if (_attached) {
        if (_cancel_all_operations) {
            continue_cancel = true;
            resume(); // make sure we can use the AT parser
        }
        MDM_INFO("\r\n[ Modem::disconnect ] = = = = = = = = = = = = =");
        if (_ip != NOIP) {
            /* Deactivates the PDP context assoc. with this profile
             * ensuring that no additional data is sent or received
             * by the device. */
            sendFormated("AT+UPSDA=" PROFILE ",4\r\n");
            if (RESP_OK == waitFinalResp()) {
                _ip = NOIP;
                ok = true;
                _attached = false;
            }
        }
    }
    if (continue_cancel) cancel();
    UNLOCK();
    return ok;
}

bool MDMParser::detach(void)
{
    bool ok = false;
    bool continue_cancel = false;
    LOCK();
    if (_activated) {
        if (_cancel_all_operations) {
            continue_cancel = true;
            resume(); // make sure we can use the AT parser
        }
        MDM_INFO("\r\n[ Modem::detach ] = = = = = = = = = = = = = = =");
        // if (_ip != NOIP) {  // if we disconnect() first we won't have an IP
            /* Detach from the GPRS network and conserve network resources. */
            /* Any active PDP context will also be deactivated. */
            sendFormated("AT+CGATT=0\r\n");
            if (RESP_OK != waitFinalResp(NULL,NULL,3*60*1000)) {
                ok = true;
                _activated = false;
            }
        // }
    }
    if (continue_cancel) cancel();
    UNLOCK();
    return ok;
}

MDM_IP MDMParser::gethostbyname(const char* host)
{
    MDM_IP ip = NOIP;
    int a,b,c,d;
    if (sscanf(host, IPSTR, &a,&b,&c,&d) == 4)
        ip = IPADR(a,b,c,d);
    else {
        LOCK();
        sendFormated("AT+UDNSRN=0,\"%s\"\r\n", host);
        if (RESP_OK != waitFinalResp(_cbUDNSRN, &ip, 30*1000))
            ip = NOIP;
        UNLOCK();
    }
    return ip;
}

// ----------------------------------------------------------------
// sockets

int MDMParser::_cbUSOCR(int type, const char* buf, int len, int* handle)
{
    if ((type == TYPE_PLUS) && handle) {
        // +USOCR: socket
        if (sscanf(buf, "\r\n+USOCR: %d", handle) == 1)
            /*nothing*/;
    }
    return WAIT;
}

int MDMParser::_cbUSOCTL(int type, const char* buf, int len, int* handle)
{
    if ((type == TYPE_PLUS) && handle) {
        // +USOCTL: socket,param_id,param_val
        if (sscanf(buf, "\r\n+USOCTL: %d,%*d,%*d", handle) == 1)
            /*nothing*/;
    }
    return WAIT;
}

/* Tries to close any currently unused socket handles */
int MDMParser::_socketCloseUnusedHandles() {
    bool ok = false;
    LOCK();

    for (int s = 0; s < NUMSOCKETS; s++) {
        // If this HANDLE is not found to be in use, try to close it
        if (_findSocket(s) == MDM_SOCKET_ERROR) {
            if (_socketCloseHandleIfOpen(s)) {
                ok = true; // If any actually close, return true
            }
        }
    }

    UNLOCK();
    return ok;
}

/* Tries to close the specified socket handle */
int MDMParser::_socketCloseHandleIfOpen(int socket_handle) {
    bool ok = false;
    LOCK();

    // Check if socket_handle is open
    // AT+USOCTL=0,1
    // +USOCTL: 0,1,0
    int handle = MDM_SOCKET_ERROR;
    sendFormated("AT+USOCTL=%d,1\r\n", socket_handle);
    if ((RESP_OK == waitFinalResp(_cbUSOCTL, &handle)) &&
        (handle != MDM_SOCKET_ERROR)) {
        DEBUG_D("Socket handle %d was open, now closing...\r\n", handle);
        // Close it if it's open
        // AT+USOCL=0
        // OK
        sendFormated("AT+USOCL=%d\r\n", handle);
        if (RESP_OK == waitFinalResp()) {
            DEBUG_D("Socket handle %d was closed.\r\n", handle);
            ok = true;
        }
    }

    UNLOCK();
    return ok;
}

int MDMParser::_socketSocket(int socket, IpProtocol ipproto, int port)
{
    int rv = socket;
    LOCK();

    if (ipproto == MDM_IPPROTO_UDP) {
        // sending port can only be set on 2G/3G modules
        if (port != -1) {
            sendFormated("AT+USOCR=17,%d\r\n", port);
        }
    } else /*(ipproto == MDM_IPPROTO_TCP)*/ {
        sendFormated("AT+USOCR=6\r\n");
    }
    int handle = MDM_SOCKET_ERROR;
    if ((RESP_OK == waitFinalResp(_cbUSOCR, &handle)) &&
        (handle != MDM_SOCKET_ERROR)) {
        DEBUG_D("Socket %d: handle %d was created\r\n", socket, handle);
        _sockets[socket].handle     = handle;
        _sockets[socket].timeout_ms = TIMEOUT_BLOCKING;
        _sockets[socket].connected  = (ipproto == MDM_IPPROTO_UDP);
        _sockets[socket].pending    = 0;
        _sockets[socket].open       = true;
    }
    else {
        rv = MDM_SOCKET_ERROR;
    }

    UNLOCK();
    return rv;
}

int MDMParser::socketSocket(IpProtocol ipproto, int port)
{
    int socket;
    static bool checkedOnce = false;
    LOCK();

    if (!_attached) {
        if (!reconnect()) {
            socket = MDM_SOCKET_ERROR;
        }
    }

    if (_attached) {
        if (!checkedOnce) {
            checkedOnce = true; // prevent re-entry
            DEBUG_D("On first socketSocket use, free all open sockets\r\n");
            // Clean up any open sockets, we may have power cycled the STM32
            // while the modem remained connected.
            for (int s = 0; s < NUMSOCKETS; s++) {
                _socketCloseHandleIfOpen(s);
                // re-initialize the socket element
                _socketFree(s);
            }
        }

        // find an free socket
        socket = _findSocket(MDM_SOCKET_ERROR);
        DEBUG_D("socketSocket(%s)\r\n", (ipproto?"UDP":"TCP"));
        if (socket != MDM_SOCKET_ERROR) {
            int _socket = _socketSocket(socket, ipproto, port);
            if (_socket != MDM_SOCKET_ERROR) {
                socket = _socket;
            }
            else {
                // A socket should be available, but errored on trying to create one
                if (_socketCloseUnusedHandles()) {
                    // find a new free socket and try again
                    _socket = _findSocket(MDM_SOCKET_ERROR);
                    socket = _socketSocket(_socket, ipproto, port);
                }
                else {
                    // We tried to close unused handles, but also failed.
                    socket = MDM_SOCKET_ERROR;
                }
            }
        }
    }
    UNLOCK();
    return socket;
}

bool MDMParser::socketConnect(int socket, const char * host, int port)
{
    MDM_IP ip = gethostbyname(host);
    if (ip == NOIP)
        return false;
    DEBUG_D("socketConnect(host: %s)\r\n", host);
    // connect to socket
    return socketConnect(socket, ip, port);
}

bool MDMParser::socketConnect(int socket, const MDM_IP& ip, int port)
{
    bool ok = false;
    LOCK();
    if (ISSOCKET(socket) && (!_sockets[socket].connected)) {
        DEBUG_D("socketConnect(%d,port:%d)\r\n", socket,port);
        sendFormated("AT+USOCO=%d,\"" IPSTR "\",%d\r\n", _sockets[socket].handle, IPNUM(ip), port);
        if (RESP_OK == waitFinalResp())
            ok = _sockets[socket].connected = true;
    }
    UNLOCK();
    return ok;
}

bool MDMParser::socketIsConnected(int socket)
{
    bool ok = false;
    LOCK();
    ok = ISSOCKET(socket) && _sockets[socket].connected;
    //DEBUG_D("socketIsConnected(%d) %s\r\n", socket, ok?"yes":"no");
    UNLOCK();
    return ok;
}

bool MDMParser::socketSetBlocking(int socket, system_tick_t timeout_ms)
{
    bool ok = false;
    LOCK();
    // DEBUG_D("socketSetBlocking(%d,%d)\r\n", socket,timeout_ms);
    if (ISSOCKET(socket)) {
        _sockets[socket].timeout_ms = timeout_ms;
        ok = true;
    }
    UNLOCK();
    return ok;
}

bool MDMParser::socketClose(int socket)
{
    bool ok = false;
    LOCK();
    if (ISSOCKET(socket)
        && (_sockets[socket].connected || _sockets[socket].open))
    {
        DEBUG_D("socketClose(%d)\r\n", socket);
        sendFormated("AT+USOCL=%d\r\n", _sockets[socket].handle);
        if (RESP_ERROR == waitFinalResp()) {
            sendFormated("AT+CEER\r\n"); // For logging visibility
            waitFinalResp();
        }
        // Assume RESP_OK in most situations, and assume closed
        // already if we couldn't close it, even though this can
        // be false. Recovery added to socketSocket();
        _sockets[socket].connected = false;
        _sockets[socket].open = false;
        ok = true;
    }
    UNLOCK();
    return ok;
}

bool MDMParser::_socketFree(int socket)
{
    bool ok = false;
    LOCK();
    if ((socket >= 0) && (socket < NUMSOCKETS)) {
        if (_sockets[socket].handle != MDM_SOCKET_ERROR) {
            DEBUG_D("socketFree(%d)\r\n",  socket);
            _sockets[socket].handle     = MDM_SOCKET_ERROR;
            _sockets[socket].timeout_ms = TIMEOUT_BLOCKING;
            _sockets[socket].connected  = false;
            _sockets[socket].pending    = 0;
            _sockets[socket].open       = false;
        }
        ok = true;
    }
    UNLOCK();
    return ok; // only false if invalid socket
}

bool MDMParser::socketFree(int socket)
{
    // make sure it is closed
    socketClose(socket);
    return _socketFree(socket);
}

int MDMParser::socketSend(int socket, const char * buf, int len)
{
    //DEBUG_D("socketSend(%d,,%d)\r\n", socket,len);
    int cnt = len;
    while (cnt > 0) {
        int blk = USO_MAX_WRITE;
        if (cnt < blk)
            blk = cnt;
        bool ok = false;
        {
            LOCK();
            if (ISSOCKET(socket)) {
                sendFormated("AT+USOWR=%d,%d\r\n",_sockets[socket].handle,blk);
                if (RESP_PROMPT == waitFinalResp()) {
                    HAL_Delay_Milliseconds(50);
                    send(buf, blk);
                    if (RESP_OK == waitFinalResp())
                        ok = true;
                }
            }
            UNLOCK();
        }
        if (!ok)
            return MDM_SOCKET_ERROR;
        buf += blk;
        cnt -= blk;
    }
    return (len - cnt);
}

int MDMParser::socketSendTo(int socket, MDM_IP ip, int port, const char * buf, int len)
{
    DEBUG_D("socketSendTo(%d," IPSTR ",%d,,%d)\r\n", socket,IPNUM(ip),port,len);
    int cnt = len;
    while (cnt > 0) {
        int blk = USO_MAX_WRITE;
        if (cnt < blk)
            blk = cnt;
        bool ok = false;
        {
            LOCK();
            if (ISSOCKET(socket)) {
                sendFormated("AT+USOST=%d,\"" IPSTR "\",%d,%d\r\n",_sockets[socket].handle,IPNUM(ip),port,blk);
                if (RESP_PROMPT == waitFinalResp()) {
                    HAL_Delay_Milliseconds(50);
                    send(buf, blk);
                    if (RESP_OK == waitFinalResp())
                        ok = true;
                }
            }
            UNLOCK();
        }
        if (!ok)
            return MDM_SOCKET_ERROR;
        buf += blk;
        cnt -= blk;
    }
    return (len - cnt);
}

int MDMParser::socketReadable(int socket)
{
    int pending = MDM_SOCKET_ERROR;
    if (_cancel_all_operations)
            return MDM_SOCKET_ERROR;
    LOCK();
    if (ISSOCKET(socket) && _sockets[socket].connected) {
            //DEBUG_D("socketReadable(%d)\r\n", socket);
        // allow to receive unsolicited commands
        waitFinalResp(NULL, NULL, 0);
        if (_sockets[socket].connected)
           pending = _sockets[socket].pending;
    }
    UNLOCK();
    return pending;
}

int MDMParser::_cbUSORD(int type, const char* buf, int len, USORDparam* param)
{
    if ((type == TYPE_PLUS) && param) {
        int sz, sk;
        if ((sscanf(buf, "\r\n+USORD: %d,%d,", &sk, &sz) == 2) &&
            (buf[len-sz-2] == '\"') && (buf[len-1] == '\"')) {
            memcpy(param->buf, &buf[len-1-sz], sz);
            param->len = sz;
        } else {
            param->len = 0;
        }
    }
    return WAIT;
}

int MDMParser::socketRecv(int socket, char* buf, int len)
{
    int cnt = 0;
/*
    DEBUG_D("socketRecv(%d,%d)\r\n", socket, len);
#ifdef MDM_DEBUG
    memset(buf, '\0', len);
#endif
*/
    system_tick_t start = HAL_Timer_Get_Milli_Seconds();
    while (len) {
        // DEBUG_D("socketRecv: LEN: %d\r\n", len);
        int blk = MAX_SIZE; // still need space for headers and unsolicited  commands
        if (len < blk) blk = len;
        bool ok = false;
        {
            LOCK();
            if (ISSOCKET(socket)) {
                if (_sockets[socket].connected) {
                    int available = socketReadable(socket);
                    if (available<0)  {
                        // DEBUG_D("socketRecv: SOCKET CLOSED or NO AVAIL DATA\r\n");
                        // Socket may have been closed remotely during read, or no more data to read.
                        // Zero the `len` to break out of the while(len), and set `ok` to true so
                        // we return the `cnt` recv'd up until the socket was closed.
                        len = 0;
                        ok = true;
                    }
                    else
                    {
                        if (blk > available)    // only read up to the amount available. When 0,
                            blk = available;// skip reading and check timeout.
                        if (blk > 0) {
                            DEBUG_D("socketRecv: _cbUSORD\r\n");
                            sendFormated("AT+USORD=%d,%d\r\n",_sockets[socket].handle, blk);
                            USORDparam param;
                            param.buf = buf;
                            if (RESP_OK == waitFinalResp(_cbUSORD, &param)) {
                                blk = param.len;
                                _sockets[socket].pending -= blk;
                                len -= blk;
                                cnt += blk;
                                buf += blk;
                                ok = true;
                            }
                        } else if (!TIMEOUT(start, _sockets[socket].timeout_ms)) {
                            // DEBUG_D("socketRecv: WAIT FOR URCs\r\n");
                            ok = (WAIT == waitFinalResp(NULL,NULL,0)); // wait for URCs
                        } else {
                            // DEBUG_D("socketRecv: TIMEOUT\r\n");
                            len = 0;
                            ok = true;
                        }
                    }
                } else {
                    // DEBUG_D("socketRecv: SOCKET NOT CONNECTED\r\n");
                    len = 0;
                    ok = true;
                }
            }
            UNLOCK();
        }
        if (!ok) {
            // DEBUG_D("socketRecv: ERROR\r\n");
            return MDM_SOCKET_ERROR;
        }
    }
    // DEBUG_D("socketRecv: %d \"%*s\"\r\n", cnt, cnt, buf-cnt);
    return cnt;
}

int MDMParser::_cbUSORF(int type, const char* buf, int len, USORFparam* param)
{
    if ((type == TYPE_PLUS) && param) {
        int sz, sk, p, a,b,c,d;
        int r = sscanf(buf, "\r\n+USORF: %d,\"" IPSTR "\",%d,%d,",
            &sk,&a,&b,&c,&d,&p,&sz);
        if ((r == 7) && (buf[len-sz-2] == '\"') && (buf[len-1] == '\"')) {
            memcpy(param->buf, &buf[len-1-sz], sz);
            param->ip = IPADR(a,b,c,d);
            param->port = p;
            param->len = sz;
        } else {
            param->len = 0;
        }
    }
    return WAIT;
}

int MDMParser::socketRecvFrom(int socket, MDM_IP* ip, int* port, char* buf, int len)
{
    int cnt = 0;
    //DEBUG_D("socketRecvFrom(%d,,%d)\r\n", socket, len);
#ifdef MDM_DEBUG
    memset(buf, '\0', len);
#endif
    system_tick_t start = HAL_Timer_Get_Milli_Seconds();
    while (len) {
        int blk = MAX_SIZE; // still need space for headers and unsolicited commands
        if (len < blk) blk = len;
        bool ok = false;
        {
                LOCK();
            if (ISSOCKET(socket)) {
                if (blk > 0) {
                    sendFormated("AT+USORF=%d,%d\r\n",_sockets[socket].handle, blk);
                    USORFparam param;
                    param.buf = buf;
                    if (RESP_OK == waitFinalResp(_cbUSORF, &param)) {
                        *ip = param.ip;
                        *port = param.port;
                        blk = param.len;
                        _sockets[socket].pending -= blk;
                        len -= blk;
                        cnt += blk;
                        buf += blk;
                        len = 0; // done
                        ok = true;
                    }
                } else if (!TIMEOUT(start, _sockets[socket].timeout_ms)) {
                    ok = (WAIT == waitFinalResp(NULL,NULL,0)); // wait for URCs
                } else {
                    len = 0; // no more data and socket closed or timed-out
                    ok = true;
                }
            }
            UNLOCK();
        }
        if (!ok) {
            DEBUG_D("socketRecv: ERROR\r\n");
            return MDM_SOCKET_ERROR;
        }
    }
    //DEBUG_D("socketRecv: %d \"%*s\"\r\n", cnt, cnt, buf-cnt);
    return cnt;
}

int MDMParser::_findSocket(int handle) {
    for (int socket = 0; socket < NUMSOCKETS; socket ++) {
        if (_sockets[socket].handle == handle)
            return socket;
    }
    return MDM_SOCKET_ERROR;
}

// ----------------------------------------------------------------

int MDMParser::_cbCMGL(int type, const char* buf, int len, CMGLparam* param)
{
    if ((type == TYPE_PLUS) && param && param->num) {
        // +CMGL: <ix>,...
        int ix;
        if (sscanf(buf, "\r\n+CMGL: %d,", &ix) == 1)
        {
            *param->ix++ = ix;
            param->num--;
        }
    }
    return WAIT;
}

int MDMParser::smsList(const char* stat /*= "ALL"*/, int* ix /*=NULL*/, int num /*= 0*/) {
    int ret = -1;
    LOCK();
    sendFormated("AT+CMGL=\"%s\"\r\n", stat);
    CMGLparam param;
    param.ix = ix;
    param.num = num;
    if (RESP_OK == waitFinalResp(_cbCMGL, &param))
        ret = num - param.num;
    UNLOCK();
    return ret;
}

bool MDMParser::smsSend(const char* num, const char* buf)
{
    bool ok = false;
    LOCK();
    sendFormated("AT+CMGS=\"%s\"\r\n",num);
    if (RESP_PROMPT == waitFinalResp(NULL,NULL,150*1000)) {
        send(buf, strlen(buf));
        const char ctrlZ = 0x1A;
        send(&ctrlZ, sizeof(ctrlZ));
        ok = (RESP_OK == waitFinalResp());
    }
    UNLOCK();
    return ok;
}

bool MDMParser::smsDelete(int ix)
{
    bool ok = false;
    LOCK();
    sendFormated("AT+CMGD=%d\r\n",ix);
    ok = (RESP_OK == waitFinalResp());
    UNLOCK();
    return ok;
}

int MDMParser::_cbCMGR(int type, const char* buf, int len, CMGRparam* param)
{
    if (param) {
        if (type == TYPE_PLUS) {
            if (sscanf(buf, "\r\n+CMGR: \"%*[^\"]\",\"%[^\"]", param->num) == 1) {
            }
        } else if ((type == TYPE_UNKNOWN) && (buf[len-2] == '\r') && (buf[len-1] == '\n')) {
            memcpy(param->buf, buf, len-2);
            param->buf[len-2] = '\0';
        }
    }
    return WAIT;
}

bool MDMParser::smsRead(int ix, char* num, char* buf, int len)
{
    bool ok = false;
    LOCK();
    CMGRparam param;
    param.num = num;
    param.buf = buf;
    sendFormated("AT+CMGR=%d\r\n",ix);
    ok = (RESP_OK == waitFinalResp(_cbCMGR, &param));
    UNLOCK();
    return ok;
}

// ----------------------------------------------------------------

int MDMParser::_cbCUSD(int type, const char* buf, int len, char* resp)
{
    if ((type == TYPE_PLUS) && resp) {
        // +USD: \"%*[^\"]\",\"%[^\"]\",,\"%*[^\"]\",%d,%d,%d,%d,\"*[^\"]\",%d,%d"..);
        if (sscanf(buf, "\r\n+CUSD: %*d,\"%[^\"]\",%*d", resp) == 1) {
            /*nothing*/
        }
    }
    return WAIT;
}

bool MDMParser::ussdCommand(const char* cmd, char* buf)
{
    bool ok = false;
    LOCK();
    *buf = '\0';
    // 2G/3G devices only
    sendFormated("AT+CUSD=1,\"%s\"\r\n",cmd);
    ok = (RESP_OK == waitFinalResp(_cbCUSD, buf));
    UNLOCK();
    return ok;
}

// ----------------------------------------------------------------

int MDMParser::_cbUDELFILE(int type, const char* buf, int len, void*)
{
    if ((type == TYPE_ERROR) && strstr(buf, "+CME ERROR: FILE NOT FOUND"))
        return RESP_OK; // file does not exist, so all ok...
    return WAIT;
}

bool MDMParser::delFile(const char* filename)
{
    bool ok = false;
    LOCK();
    sendFormated("AT+UDELFILE=\"%s\"\r\n", filename);
    ok = (RESP_OK == waitFinalResp(_cbUDELFILE));
    UNLOCK();
    return ok;
}

int MDMParser::writeFile(const char* filename, const char* buf, int len)
{
    bool ok = false;
    LOCK();
    sendFormated("AT+UDWNFILE=\"%s\",%d\r\n", filename, len);
    if (RESP_PROMPT == waitFinalResp()) {
        send(buf, len);
        ok = (RESP_OK == waitFinalResp());
    }
    UNLOCK();
    return ok ? len : -1;
}

int MDMParser::readFile(const char* filename, char* buf, int len)
{
    URDFILEparam param;
    param.filename = filename;
    param.buf = buf;
    param.sz = len;
    param.len = 0;
    LOCK();
    sendFormated("AT+URDFILE=\"%s\"\r\n", filename, len);
    if (RESP_OK != waitFinalResp(_cbURDFILE, &param))
        param.len = -1;
    UNLOCK();
    return param.len;
}

int MDMParser::_cbURDFILE(int type, const char* buf, int len, URDFILEparam* param)
{
    if ((type == TYPE_PLUS) && param && param->filename && param->buf) {
        char filename[48];
        int sz;
        if ((sscanf(buf, "\r\n+URDFILE: \"%[^\"]\",%d,", filename, &sz) == 2) &&
            (0 == strcmp(param->filename, filename)) &&
            (buf[len-sz-2] == '\"') && (buf[len-1] == '\"')) {
            param->len = (sz < param->sz) ? sz : param->sz;
            memcpy(param->buf, &buf[len-1-sz], param->len);
        }
    }
    return WAIT;
}

// ----------------------------------------------------------------
bool MDMParser::setDebug(int level)
{
#ifdef MDM_DEBUG
    if ((_debugLevel >= -1) && (level >= -1) &&
        (_debugLevel <=  3) && (level <=  3)) {
        _debugLevel = level;
        return true;
    }
#endif
    return false;
}

void MDMParser::dumpDevStatus(DevStatus* status)
{
    MDM_INFO("\r\n[ Modem::devStatus ] = = = = = = = = = = = = = =");
    const char* txtDev[] = { "Unknown", "SARA-G350", "LISA-U200", "LISA-C200", "SARA-U260", "SARA-U270", "LEON-G200" };
    if (status->dev < sizeof(txtDev)/sizeof(*txtDev) && (status->dev != DEV_UNKNOWN))
        DEBUG_D("  Device:       %s\r\n", txtDev[status->dev]);
    const char* txtLpm[] = { "Disabled", "Enabled", "Active" };
    if (status->lpm < sizeof(txtLpm)/sizeof(*txtLpm))
        DEBUG_D("  Power Save:   %s\r\n", txtLpm[status->lpm]);
    const char* txtSim[] = { "Unknown", "Missing", "Pin", "Ready" };
    if (status->sim < sizeof(txtSim)/sizeof(*txtSim) && (status->sim != SIM_UNKNOWN))
        DEBUG_D("  SIM:          %s\r\n", txtSim[status->sim]);
    if (*status->ccid)
        DEBUG_D("  CCID:         %s\r\n", status->ccid);
    if (*status->imei)
        DEBUG_D("  IMEI:         %s\r\n", status->imei);
    if (*status->imsi)
        DEBUG_D("  IMSI:         %s\r\n", status->imsi);
    if (*status->meid)
        DEBUG_D("  MEID:         %s\r\n", status->meid); // LISA-C
    if (*status->manu)
        DEBUG_D("  Manufacturer: %s\r\n", status->manu);
    if (*status->model)
        DEBUG_D("  Model:        %s\r\n", status->model);
    if (*status->ver)
        DEBUG_D("  Version:      %s\r\n", status->ver);
}

void MDMParser::dumpNetStatus(NetStatus *status)
{
    MDM_INFO("\r\n[ Modem::netStatus ] = = = = = = = = = = = = = =");
    const char* txtReg[] = { "Unknown", "Denied", "None", "Home", "Roaming" };
    if (status->csd < sizeof(txtReg)/sizeof(*txtReg) && (status->csd != REG_UNKNOWN))
        DEBUG_D("  CSD Registration:   %s\r\n", txtReg[status->csd]);
    if (status->psd < sizeof(txtReg)/sizeof(*txtReg) && (status->psd != REG_UNKNOWN))
        DEBUG_D("  PSD Registration:   %s\r\n", txtReg[status->psd]);
    const char* txtAct[] = { "Unknown", "GSM", "Edge", "3G", "CDMA" };
    if (status->act < sizeof(txtAct)/sizeof(*txtAct) && (status->act != ACT_UNKNOWN))
        DEBUG_D("  Access Technology:  %s\r\n", txtAct[status->act]);
    if (status->rssi)
        DEBUG_D("  Signal Strength:    %d dBm\r\n", status->rssi);
    if (status->qual)
        DEBUG_D("  Signal Quality:     %d\r\n", status->qual);
    if (*status->opr)
        DEBUG_D("  Operator:           %s\r\n", status->opr);
    if (status->lac != 0xFFFF)
        DEBUG_D("  Location Area Code: %04X\r\n", status->lac);
    if (status->ci != 0xFFFFFFFF)
        DEBUG_D("  Cell ID:            %08X\r\n", status->ci);
    if (*status->num)
        DEBUG_D("  Phone Number:       %s\r\n", status->num);
}

void MDMParser::dumpIp(MDM_IP ip)
{
    if (ip != NOIP) {
        DEBUG_D("\r\n[ Modem:IP " IPSTR " ] = = = = = = = = = = = = = =\r\n", IPNUM(ip));
    }
}

// ----------------------------------------------------------------
int MDMParser::_parseMatch(Pipe<char>* pipe, int len, const char* sta, const char* end)
{
    int o = 0;
    if (sta) {
        while (*sta) {
            if (++o > len)                  return WAIT;
            char ch = pipe->next();
            if (*sta++ != ch)               return NOT_FOUND;
        }
    }
    if (!end)                               return o; // no termination
    // at least any char
    if (++o > len)                      return WAIT;
    pipe->next();
    // check the end
    int x = 0;
    while (end[x]) {
        if (++o > len)                      return WAIT;
        char ch = pipe->next();
        x = (end[x] == ch) ? x + 1 :
            (end[0] == ch) ? 1 :
                            0;
    }
    return o;
}

int MDMParser::_parseFormated(Pipe<char>* pipe, int len, const char* fmt)
{
    int o = 0;
    int num = 0;
    if (fmt) {
        while (*fmt) {
            if (++o > len)                  return WAIT;
            char ch = pipe->next();
            if (*fmt == '%') {
                fmt++;
                if (*fmt == 'd') { // numeric
                    fmt ++;
                    num = 0;
                    while (ch >= '0' && ch <= '9') {
                        num = num * 10 + (ch - '0');
                        if (++o > len)      return WAIT;
                        ch = pipe->next();
                    }
                }
                else if (*fmt == 'c') { // char buffer (takes last numeric as length)
                    fmt ++;
                    while (num --) {
                        if (++o > len)      return WAIT;
                        ch = pipe->next();
                    }
                }
                else if (*fmt == 's') {
                    fmt ++;
                    if (ch != '\"')         return NOT_FOUND;
                    do {
                        if (++o > len)      return WAIT;
                        ch = pipe->next();
                    } while (ch != '\"');
                    if (++o > len)          return WAIT;
                    ch = pipe->next();
                }
            }
            if (*fmt++ != ch)               return NOT_FOUND;
        }
    }
    return o;
}

int MDMParser::_getLine(Pipe<char>* pipe, char* buf, int len)
{
    int unkn = 0;
    int sz = pipe->size();
    int fr = pipe->free();
    if (len > sz)
        len = sz;
    while (len > 0)
    {
        static struct {
              const char* fmt;                              int type;
        } lutF[] = {
            { "\r\n+USORD: %d,%d,\"%c\"",                   TYPE_PLUS       },
            { "\r\n+USORF: %d,\"" IPSTR "\",%d,%d,\"%c\"",  TYPE_PLUS       },
            { "\r\n+URDFILE: %s,%d,\"%c\"",                 TYPE_PLUS       },
        };
        static struct {
              const char* sta;          const char* end;    int type;
        } lut[] = {
            { "\r\nOK\r\n",             NULL,               TYPE_OK         },
            { "\r\nERROR\r\n",          NULL,               TYPE_ERROR      },
            { "\r\n+CME ERROR:",        "\r\n",             TYPE_ERROR      },
            { "\r\n+CMS ERROR:",        "\r\n",             TYPE_ERROR      },
            { "\r\nRING\r\n",           NULL,               TYPE_RING       },
            { "\r\nCONNECT\r\n",        NULL,               TYPE_CONNECT    },
            { "\r\nNO CARRIER\r\n",     NULL,               TYPE_NOCARRIER  },
            { "\r\nNO DIALTONE\r\n",    NULL,               TYPE_NODIALTONE },
            { "\r\nBUSY\r\n",           NULL,               TYPE_BUSY       },
            { "\r\nNO ANSWER\r\n",      NULL,               TYPE_NOANSWER   },
            { "\r\n+",                  "\r\n",             TYPE_PLUS       },
            { "\r\n@",                  NULL,               TYPE_PROMPT     }, // Sockets
            { "\r\n>",                  NULL,               TYPE_PROMPT     }, // SMS
            { "\n>",                    NULL,               TYPE_PROMPT     }, // File
            { "\r\nABORTED\r\n",        NULL,               TYPE_ABORTED    }, // Current command aborted
            { "\r\n",                   "\r\n",             TYPE_UNKNOWN    }, // If all else fails, break up generic strings
        };
        for (int i = 0; i < (int)(sizeof(lutF)/sizeof(*lutF)); i ++) {
            pipe->set(unkn);
            int ln = _parseFormated(pipe, len, lutF[i].fmt);
            if (ln == WAIT && fr)
                return WAIT;
            if ((ln != NOT_FOUND) && (unkn > 0))
                return TYPE_UNKNOWN | pipe->get(buf, unkn);
            if (ln > 0)
                return lutF[i].type  | pipe->get(buf, ln);
        }
        for (int i = 0; i < (int)(sizeof(lut)/sizeof(*lut)); i ++) {
            pipe->set(unkn);
            int ln = _parseMatch(pipe, len, lut[i].sta, lut[i].end);
            if (ln == WAIT && fr)
                return WAIT;
            if ((ln != NOT_FOUND) && (unkn > 0))
                return TYPE_UNKNOWN | pipe->get(buf, unkn);
            if (ln > 0)
                return lut[i].type | pipe->get(buf, ln);
        }
        // UNKNOWN
        unkn ++;
        len--;
    }
    return WAIT;
}

// ----------------------------------------------------------------
// Electron Serial Implementation
// ----------------------------------------------------------------

MDMElectronSerial::MDMElectronSerial(int rxSize /*= 256*/, int txSize /*= 256*/) :
    ElectronSerialPipe(rxSize, txSize)
{
#ifdef MDM_DEBUG
        //_debugLevel = -1;
#endif

// Important to set _dev.lpm = LPM_ENABLED; when HW FLOW CONTROL enabled.
}

MDMElectronSerial::~MDMElectronSerial(void)
{
    powerOff();
}

int MDMElectronSerial::_send(const void* buf, int len)
{
    return put((const char*)buf, len, true/*=blocking*/);
}

int MDMElectronSerial::getLine(char* buffer, int length)
{
<<<<<<< HEAD
    return _getLine(&_pipeRx, buffer, length);
}

#endif // !defined(HAL_CELLULAR_EXCLUDE)
=======
    int ret = _getLine(&_pipeRx, buffer, length);
    rxResume();
    return ret;
}
>>>>>>> 94e28946
<|MERGE_RESOLUTION|>--- conflicted
+++ resolved
@@ -2308,14 +2308,9 @@
 
 int MDMElectronSerial::getLine(char* buffer, int length)
 {
-<<<<<<< HEAD
-    return _getLine(&_pipeRx, buffer, length);
-}
-
-#endif // !defined(HAL_CELLULAR_EXCLUDE)
-=======
     int ret = _getLine(&_pipeRx, buffer, length);
     rxResume();
     return ret;
 }
->>>>>>> 94e28946
+
+#endif // !defined(HAL_CELLULAR_EXCLUDE)