--- conflicted
+++ resolved
@@ -110,15 +110,14 @@
 	Publisher publisher;
 
 	/**
-<<<<<<< HEAD
 	 * Manages time sync requests
 	 */
 	TimeSyncManager timesync_;
-=======
+
+	/**
 	 * Completion handlers for messages with confirmable delivery.
 	 */
 	CompletionHandlerMap<message_id_t> ack_handlers;
->>>>>>> ce42c0b3
 
 	/**
 	 * The token ID for the next request made.
