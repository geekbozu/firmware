--- conflicted
+++ resolved
@@ -788,7 +788,6 @@
 int FLASH_Update(const uint8_t *pBuffer, uint32_t address, uint32_t bufferSize)
 {
 #ifdef USE_SERIAL_FLASH
-<<<<<<< HEAD
     const uint8_t *writeBuffer = pBuffer;
     uint8_t readBuffer[bufferSize];
 
@@ -803,13 +802,6 @@
         /* Read Data Buffer from SPI Flash memory */
         sFLASH_ReadBuffer(readBuffer, address, bufferSize);        
     }
-=======
-    /* Write Data Buffer to SPI Flash memory */
-    sFLASH_WriteBuffer(pBuffer, External_Flash_Address, bufferSize);
-
-    External_Flash_Address += bufferSize;
-    External_Flash_Update_Index += 1;
->>>>>>> ca041e21
 
     return !i;
 #else
