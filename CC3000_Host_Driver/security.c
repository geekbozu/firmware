/*****************************************************************************
 *
 *  security.c  - CC3000 Host Driver Implementation.
 *  Copyright (C) 2011 Texas Instruments Incorporated - http://www.ti.com/
 *
 *  Redistribution and use in source and binary forms, with or without
 *  modification, are permitted provided that the following conditions
 *  are met:
 *
 *    Redistributions of source code must retain the above copyright
 *    notice, this list of conditions and the following disclaimer.
 *
 *    Redistributions in binary form must reproduce the above copyright
 *    notice, this list of conditions and the following disclaimer in the
 *    documentation and/or other materials provided with the
 *    distribution.
 *
 *    Neither the name of Texas Instruments Incorporated nor the names of
 *    its contributors may be used to endorse or promote products derived
 *    from this software without specific prior written permission.
 *
 *  THIS SOFTWARE IS PROVIDED BY THE COPYRIGHT HOLDERS AND CONTRIBUTORS
 *  "AS IS" AND ANY EXPRESS OR IMPLIED WARRANTIES, INCLUDING, BUT NOT
 *  LIMITED TO, THE IMPLIED WARRANTIES OF MERCHANTABILITY AND FITNESS FOR
 *  A PARTICULAR PURPOSE ARE DISCLAIMED. IN NO EVENT SHALL THE COPYRIGHT
 *  OWNER OR CONTRIBUTORS BE LIABLE FOR ANY DIRECT, INDIRECT, INCIDENTAL,
 *  SPECIAL, EXEMPLARY, OR CONSEQUENTIAL DAMAGES (INCLUDING, BUT NOT
 *  LIMITED TO, PROCUREMENT OF SUBSTITUTE GOODS OR SERVICES; LOSS OF USE,
 *  DATA, OR PROFITS; OR BUSINESS INTERRUPTION) HOWEVER CAUSED AND ON ANY
 *  THEORY OF LIABILITY, WHETHER IN CONTRACT, STRICT LIABILITY, OR TORT
 *  (INCLUDING NEGLIGENCE OR OTHERWISE) ARISING IN ANY WAY OUT OF THE USE
 *  OF THIS SOFTWARE, EVEN IF ADVISED OF THE POSSIBILITY OF SUCH DAMAGE.
 *
 *****************************************************************************/

//*****************************************************************************
//
//! \addtogroup security_api
//! @{
//
//*****************************************************************************

#include "security.h"

#ifndef CC3000_UNENCRYPTED_SMART_CONFIG
// foreward sbox
const UINT8 sbox[256] =   { 
		//0     1    2      3     4    5     6     7      8    9     A      B    C     D     E     F
		0x63, 0x7c, 0x77, 0x7b, 0xf2, 0x6b, 0x6f, 0xc5, 0x30, 0x01, 0x67, 0x2b, 0xfe, 0xd7, 0xab, 0x76, //0
		0xca, 0x82, 0xc9, 0x7d, 0xfa, 0x59, 0x47, 0xf0, 0xad, 0xd4, 0xa2, 0xaf, 0x9c, 0xa4, 0x72, 0xc0, //1
		0xb7, 0xfd, 0x93, 0x26, 0x36, 0x3f, 0xf7, 0xcc, 0x34, 0xa5, 0xe5, 0xf1, 0x71, 0xd8, 0x31, 0x15, //2
		0x04, 0xc7, 0x23, 0xc3, 0x18, 0x96, 0x05, 0x9a, 0x07, 0x12, 0x80, 0xe2, 0xeb, 0x27, 0xb2, 0x75, //3
		0x09, 0x83, 0x2c, 0x1a, 0x1b, 0x6e, 0x5a, 0xa0, 0x52, 0x3b, 0xd6, 0xb3, 0x29, 0xe3, 0x2f, 0x84, //4
		0x53, 0xd1, 0x00, 0xed, 0x20, 0xfc, 0xb1, 0x5b, 0x6a, 0xcb, 0xbe, 0x39, 0x4a, 0x4c, 0x58, 0xcf, //5
		0xd0, 0xef, 0xaa, 0xfb, 0x43, 0x4d, 0x33, 0x85, 0x45, 0xf9, 0x02, 0x7f, 0x50, 0x3c, 0x9f, 0xa8, //6
		0x51, 0xa3, 0x40, 0x8f, 0x92, 0x9d, 0x38, 0xf5, 0xbc, 0xb6, 0xda, 0x21, 0x10, 0xff, 0xf3, 0xd2, //7
		0xcd, 0x0c, 0x13, 0xec, 0x5f, 0x97, 0x44, 0x17, 0xc4, 0xa7, 0x7e, 0x3d, 0x64, 0x5d, 0x19, 0x73, //8
		0x60, 0x81, 0x4f, 0xdc, 0x22, 0x2a, 0x90, 0x88, 0x46, 0xee, 0xb8, 0x14, 0xde, 0x5e, 0x0b, 0xdb, //9
		0xe0, 0x32, 0x3a, 0x0a, 0x49, 0x06, 0x24, 0x5c, 0xc2, 0xd3, 0xac, 0x62, 0x91, 0x95, 0xe4, 0x79, //A
		0xe7, 0xc8, 0x37, 0x6d, 0x8d, 0xd5, 0x4e, 0xa9, 0x6c, 0x56, 0xf4, 0xea, 0x65, 0x7a, 0xae, 0x08, //B
		0xba, 0x78, 0x25, 0x2e, 0x1c, 0xa6, 0xb4, 0xc6, 0xe8, 0xdd, 0x74, 0x1f, 0x4b, 0xbd, 0x8b, 0x8a, //C
		0x70, 0x3e, 0xb5, 0x66, 0x48, 0x03, 0xf6, 0x0e, 0x61, 0x35, 0x57, 0xb9, 0x86, 0xc1, 0x1d, 0x9e, //D
		0xe1, 0xf8, 0x98, 0x11, 0x69, 0xd9, 0x8e, 0x94, 0x9b, 0x1e, 0x87, 0xe9, 0xce, 0x55, 0x28, 0xdf, //E
		0x8c, 0xa1, 0x89, 0x0d, 0xbf, 0xe6, 0x42, 0x68, 0x41, 0x99, 0x2d, 0x0f, 0xb0, 0x54, 0xbb, 0x16 }; //F
// inverse sbox
const UINT8 rsbox[256] =
{ 0x52, 0x09, 0x6a, 0xd5, 0x30, 0x36, 0xa5, 0x38, 0xbf, 0x40, 0xa3, 0x9e, 0x81, 0xf3, 0xd7, 0xfb
		, 0x7c, 0xe3, 0x39, 0x82, 0x9b, 0x2f, 0xff, 0x87, 0x34, 0x8e, 0x43, 0x44, 0xc4, 0xde, 0xe9, 0xcb
		, 0x54, 0x7b, 0x94, 0x32, 0xa6, 0xc2, 0x23, 0x3d, 0xee, 0x4c, 0x95, 0x0b, 0x42, 0xfa, 0xc3, 0x4e
		, 0x08, 0x2e, 0xa1, 0x66, 0x28, 0xd9, 0x24, 0xb2, 0x76, 0x5b, 0xa2, 0x49, 0x6d, 0x8b, 0xd1, 0x25
		, 0x72, 0xf8, 0xf6, 0x64, 0x86, 0x68, 0x98, 0x16, 0xd4, 0xa4, 0x5c, 0xcc, 0x5d, 0x65, 0xb6, 0x92
		, 0x6c, 0x70, 0x48, 0x50, 0xfd, 0xed, 0xb9, 0xda, 0x5e, 0x15, 0x46, 0x57, 0xa7, 0x8d, 0x9d, 0x84
		, 0x90, 0xd8, 0xab, 0x00, 0x8c, 0xbc, 0xd3, 0x0a, 0xf7, 0xe4, 0x58, 0x05, 0xb8, 0xb3, 0x45, 0x06
		, 0xd0, 0x2c, 0x1e, 0x8f, 0xca, 0x3f, 0x0f, 0x02, 0xc1, 0xaf, 0xbd, 0x03, 0x01, 0x13, 0x8a, 0x6b
		, 0x3a, 0x91, 0x11, 0x41, 0x4f, 0x67, 0xdc, 0xea, 0x97, 0xf2, 0xcf, 0xce, 0xf0, 0xb4, 0xe6, 0x73
		, 0x96, 0xac, 0x74, 0x22, 0xe7, 0xad, 0x35, 0x85, 0xe2, 0xf9, 0x37, 0xe8, 0x1c, 0x75, 0xdf, 0x6e
		, 0x47, 0xf1, 0x1a, 0x71, 0x1d, 0x29, 0xc5, 0x89, 0x6f, 0xb7, 0x62, 0x0e, 0xaa, 0x18, 0xbe, 0x1b
		, 0xfc, 0x56, 0x3e, 0x4b, 0xc6, 0xd2, 0x79, 0x20, 0x9a, 0xdb, 0xc0, 0xfe, 0x78, 0xcd, 0x5a, 0xf4
		, 0x1f, 0xdd, 0xa8, 0x33, 0x88, 0x07, 0xc7, 0x31, 0xb1, 0x12, 0x10, 0x59, 0x27, 0x80, 0xec, 0x5f
		, 0x60, 0x51, 0x7f, 0xa9, 0x19, 0xb5, 0x4a, 0x0d, 0x2d, 0xe5, 0x7a, 0x9f, 0x93, 0xc9, 0x9c, 0xef
		, 0xa0, 0xe0, 0x3b, 0x4d, 0xae, 0x2a, 0xf5, 0xb0, 0xc8, 0xeb, 0xbb, 0x3c, 0x83, 0x53, 0x99, 0x61
		, 0x17, 0x2b, 0x04, 0x7e, 0xba, 0x77, 0xd6, 0x26, 0xe1, 0x69, 0x14, 0x63, 0x55, 0x21, 0x0c, 0x7d };
// round constant
const UINT8 Rcon[11] = {
		0x8d, 0x01, 0x02, 0x04, 0x08, 0x10, 0x20, 0x40, 0x80, 0x1b, 0x36};


<<<<<<< HEAD
//unsigned char expandedKey[176];
=======
UINT8 expandedKey[176];
>>>>>>> 13427d4c

//*****************************************************************************
//
//!  expandKey
//!
//!  @param  key          AES128 key - 16 bytes
//!  @param  expandedKey  expanded AES128 key
//!
//!  @return  none
//!
//!  @brief  expend a 16 bytes key for AES128 implementation
//!
//*****************************************************************************

void expandKey(UINT8 *expandedKey, UINT8 *key)
{
	UINT16 ii, buf1;
	for (ii=0;ii<16;ii++)
		expandedKey[ii] = key[ii];
	for (ii=1;ii<11;ii++){
		buf1 = expandedKey[ii*16 - 4];
		expandedKey[ii*16 + 0] = sbox[expandedKey[ii*16 - 3]]^expandedKey[(ii-1)*16 + 0]^Rcon[ii];
		expandedKey[ii*16 + 1] = sbox[expandedKey[ii*16 - 2]]^expandedKey[(ii-1)*16 + 1];
		expandedKey[ii*16 + 2] = sbox[expandedKey[ii*16 - 1]]^expandedKey[(ii-1)*16 + 2];
		expandedKey[ii*16 + 3] = sbox[buf1                  ]^expandedKey[(ii-1)*16 + 3];
		expandedKey[ii*16 + 4] = expandedKey[(ii-1)*16 + 4]^expandedKey[ii*16 + 0];
		expandedKey[ii*16 + 5] = expandedKey[(ii-1)*16 + 5]^expandedKey[ii*16 + 1];
		expandedKey[ii*16 + 6] = expandedKey[(ii-1)*16 + 6]^expandedKey[ii*16 + 2];
		expandedKey[ii*16 + 7] = expandedKey[(ii-1)*16 + 7]^expandedKey[ii*16 + 3];
		expandedKey[ii*16 + 8] = expandedKey[(ii-1)*16 + 8]^expandedKey[ii*16 + 4];
		expandedKey[ii*16 + 9] = expandedKey[(ii-1)*16 + 9]^expandedKey[ii*16 + 5];
		expandedKey[ii*16 +10] = expandedKey[(ii-1)*16 +10]^expandedKey[ii*16 + 6];
		expandedKey[ii*16 +11] = expandedKey[(ii-1)*16 +11]^expandedKey[ii*16 + 7];
		expandedKey[ii*16 +12] = expandedKey[(ii-1)*16 +12]^expandedKey[ii*16 + 8];
		expandedKey[ii*16 +13] = expandedKey[(ii-1)*16 +13]^expandedKey[ii*16 + 9];
		expandedKey[ii*16 +14] = expandedKey[(ii-1)*16 +14]^expandedKey[ii*16 +10];
		expandedKey[ii*16 +15] = expandedKey[(ii-1)*16 +15]^expandedKey[ii*16 +11];
	}
}

//*****************************************************************************
//
//!  galois_mul2
//!
//!  @param  value    argument to multiply
//!
//!  @return  multiplied argument
//!
//!  @brief  multiply by 2 in the galois field
//!
//*****************************************************************************

UINT8 galois_mul2(UINT8 value)
{
	if (value>>7)
	{
		value = value << 1;
		return (value^0x1b);
	} else
		return value<<1;
}

//*****************************************************************************
//
//!  aes_encr
//!
//!  @param[in]  expandedKey expanded AES128 key
//!  @param[in/out] state 16 bytes of plain text and cipher text
//!
//!  @return  none
//!
//!  @brief   internal implementation of AES128 encryption.
//!           straight forward aes encryption implementation
//!           first the group of operations
//!          - addRoundKey
//!          - subbytes
//!          - shiftrows
//!          - mixcolums
//!          is executed 9 times, after this addroundkey to finish the 9th 
//!          round, after that the 10th round without mixcolums
//!          no further subfunctions to save cycles for function calls
//!          no structuring with "for (....)" to save cycles.
//!	 
//!
//*****************************************************************************

void aes_encr(UINT8 *state, UINT8 *expandedKey)
{
	UINT8 buf1, buf2, buf3, round;

	for (round = 0; round < 9; round ++){
		// addroundkey, sbox and shiftrows
		// row 0
		state[ 0]  = sbox[(state[ 0] ^ expandedKey[(round*16)     ])];
		state[ 4]  = sbox[(state[ 4] ^ expandedKey[(round*16) +  4])];
		state[ 8]  = sbox[(state[ 8] ^ expandedKey[(round*16) +  8])];
		state[12]  = sbox[(state[12] ^ expandedKey[(round*16) + 12])];
		// row 1
		buf1 = state[1] ^ expandedKey[(round*16) + 1];
		state[ 1]  = sbox[(state[ 5] ^ expandedKey[(round*16) +  5])];
		state[ 5]  = sbox[(state[ 9] ^ expandedKey[(round*16) +  9])];
		state[ 9]  = sbox[(state[13] ^ expandedKey[(round*16) + 13])];
		state[13]  = sbox[buf1];
		// row 2
		buf1 = state[2] ^ expandedKey[(round*16) + 2];
		buf2 = state[6] ^ expandedKey[(round*16) + 6];
		state[ 2]  = sbox[(state[10] ^ expandedKey[(round*16) + 10])];
		state[ 6]  = sbox[(state[14] ^ expandedKey[(round*16) + 14])];
		state[10]  = sbox[buf1];
		state[14]  = sbox[buf2];
		// row 3
		buf1 = state[15] ^ expandedKey[(round*16) + 15];
		state[15]  = sbox[(state[11] ^ expandedKey[(round*16) + 11])];
		state[11]  = sbox[(state[ 7] ^ expandedKey[(round*16) +  7])];
		state[ 7]  = sbox[(state[ 3] ^ expandedKey[(round*16) +  3])];
		state[ 3]  = sbox[buf1];

		// mixcolums //////////
		// col1
		buf1 = state[0] ^ state[1] ^ state[2] ^ state[3];
		buf2 = state[0];
		buf3 = state[0]^state[1]; buf3=galois_mul2(buf3); state[0] = state[0] ^ buf3 ^ buf1;
		buf3 = state[1]^state[2]; buf3=galois_mul2(buf3); state[1] = state[1] ^ buf3 ^ buf1;
		buf3 = state[2]^state[3]; buf3=galois_mul2(buf3); state[2] = state[2] ^ buf3 ^ buf1;
		buf3 = state[3]^buf2;     buf3=galois_mul2(buf3); state[3] = state[3] ^ buf3 ^ buf1;
		// col2
		buf1 = state[4] ^ state[5] ^ state[6] ^ state[7];
		buf2 = state[4];
		buf3 = state[4]^state[5]; buf3=galois_mul2(buf3); state[4] = state[4] ^ buf3 ^ buf1;
		buf3 = state[5]^state[6]; buf3=galois_mul2(buf3); state[5] = state[5] ^ buf3 ^ buf1;
		buf3 = state[6]^state[7]; buf3=galois_mul2(buf3); state[6] = state[6] ^ buf3 ^ buf1;
		buf3 = state[7]^buf2;     buf3=galois_mul2(buf3); state[7] = state[7] ^ buf3 ^ buf1;
		// col3
		buf1 = state[8] ^ state[9] ^ state[10] ^ state[11];
		buf2 = state[8];
		buf3 = state[8]^state[9];   buf3=galois_mul2(buf3); state[8] = state[8] ^ buf3 ^ buf1;
		buf3 = state[9]^state[10];  buf3=galois_mul2(buf3); state[9] = state[9] ^ buf3 ^ buf1;
		buf3 = state[10]^state[11]; buf3=galois_mul2(buf3); state[10] = state[10] ^ buf3 ^ buf1;
		buf3 = state[11]^buf2;      buf3=galois_mul2(buf3); state[11] = state[11] ^ buf3 ^ buf1;
		// col4
		buf1 = state[12] ^ state[13] ^ state[14] ^ state[15];
		buf2 = state[12];
		buf3 = state[12]^state[13]; buf3=galois_mul2(buf3); state[12] = state[12] ^ buf3 ^ buf1;
		buf3 = state[13]^state[14]; buf3=galois_mul2(buf3); state[13] = state[13] ^ buf3 ^ buf1;
		buf3 = state[14]^state[15]; buf3=galois_mul2(buf3); state[14] = state[14] ^ buf3 ^ buf1;
		buf3 = state[15]^buf2;      buf3=galois_mul2(buf3); state[15] = state[15] ^ buf3 ^ buf1;

	}
	// 10th round without mixcols
	state[ 0]  = sbox[(state[ 0] ^ expandedKey[(round*16)     ])];
	state[ 4]  = sbox[(state[ 4] ^ expandedKey[(round*16) +  4])];
	state[ 8]  = sbox[(state[ 8] ^ expandedKey[(round*16) +  8])];
	state[12]  = sbox[(state[12] ^ expandedKey[(round*16) + 12])];
	// row 1
	buf1 = state[1] ^ expandedKey[(round*16) + 1];
	state[ 1]  = sbox[(state[ 5] ^ expandedKey[(round*16) +  5])];
	state[ 5]  = sbox[(state[ 9] ^ expandedKey[(round*16) +  9])];
	state[ 9]  = sbox[(state[13] ^ expandedKey[(round*16) + 13])];
	state[13]  = sbox[buf1];
	// row 2
	buf1 = state[2] ^ expandedKey[(round*16) + 2];
	buf2 = state[6] ^ expandedKey[(round*16) + 6];
	state[ 2]  = sbox[(state[10] ^ expandedKey[(round*16) + 10])];
	state[ 6]  = sbox[(state[14] ^ expandedKey[(round*16) + 14])];
	state[10]  = sbox[buf1];
	state[14]  = sbox[buf2];
	// row 3
	buf1 = state[15] ^ expandedKey[(round*16) + 15];
	state[15]  = sbox[(state[11] ^ expandedKey[(round*16) + 11])];
	state[11]  = sbox[(state[ 7] ^ expandedKey[(round*16) +  7])];
	state[ 7]  = sbox[(state[ 3] ^ expandedKey[(round*16) +  3])];
	state[ 3]  = sbox[buf1];
	// last addroundkey
	state[ 0]^=expandedKey[160];
	state[ 1]^=expandedKey[161];
	state[ 2]^=expandedKey[162];
	state[ 3]^=expandedKey[163];
	state[ 4]^=expandedKey[164];
	state[ 5]^=expandedKey[165];
	state[ 6]^=expandedKey[166];
	state[ 7]^=expandedKey[167];
	state[ 8]^=expandedKey[168];
	state[ 9]^=expandedKey[169];
	state[10]^=expandedKey[170];
	state[11]^=expandedKey[171];
	state[12]^=expandedKey[172];
	state[13]^=expandedKey[173];
	state[14]^=expandedKey[174];
	state[15]^=expandedKey[175];
} 

//*****************************************************************************
//
//!  aes_decr
//!
//!  @param[in]  expandedKey expanded AES128 key
//!  @param[in\out] state 16 bytes of cipher text and plain text
//!
//!  @return  none
//!
//!  @brief   internal implementation of AES128 decryption.
//!           straight forward aes decryption implementation
//!           the order of substeps is the exact reverse of decryption
//!           inverse functions:
//!            - addRoundKey is its own inverse
//!            - rsbox is inverse of sbox
//!            - rightshift instead of leftshift
//!            - invMixColumns = barreto + mixColumns
//!           no further subfunctions to save cycles for function calls
//!           no structuring with "for (....)" to save cycles
//!
//*****************************************************************************

void aes_decr(UINT8 *state, UINT8 *expandedKey)
{
	UINT8 buf1, buf2, buf3;
	INT8 round;
	round = 9;

	// initial addroundkey
	state[ 0]^=expandedKey[160];
	state[ 1]^=expandedKey[161];
	state[ 2]^=expandedKey[162];
	state[ 3]^=expandedKey[163];
	state[ 4]^=expandedKey[164];
	state[ 5]^=expandedKey[165];
	state[ 6]^=expandedKey[166];
	state[ 7]^=expandedKey[167];
	state[ 8]^=expandedKey[168];
	state[ 9]^=expandedKey[169];
	state[10]^=expandedKey[170];
	state[11]^=expandedKey[171];
	state[12]^=expandedKey[172];
	state[13]^=expandedKey[173];
	state[14]^=expandedKey[174];
	state[15]^=expandedKey[175];

	// 10th round without mixcols
	state[ 0]  = rsbox[state[ 0]] ^ expandedKey[(round*16)     ];
	state[ 4]  = rsbox[state[ 4]] ^ expandedKey[(round*16) +  4];
	state[ 8]  = rsbox[state[ 8]] ^ expandedKey[(round*16) +  8];
	state[12]  = rsbox[state[12]] ^ expandedKey[(round*16) + 12];
	// row 1
	buf1 =       rsbox[state[13]] ^ expandedKey[(round*16) +  1];
	state[13]  = rsbox[state[ 9]] ^ expandedKey[(round*16) + 13];
	state[ 9]  = rsbox[state[ 5]] ^ expandedKey[(round*16) +  9];
	state[ 5]  = rsbox[state[ 1]] ^ expandedKey[(round*16) +  5];
	state[ 1]  = buf1;
	// row 2
	buf1 =       rsbox[state[ 2]] ^ expandedKey[(round*16) + 10];
	buf2 =       rsbox[state[ 6]] ^ expandedKey[(round*16) + 14];
	state[ 2]  = rsbox[state[10]] ^ expandedKey[(round*16) +  2];
	state[ 6]  = rsbox[state[14]] ^ expandedKey[(round*16) +  6];
	state[10]  = buf1;
	state[14]  = buf2;
	// row 3
	buf1 =       rsbox[state[ 3]] ^ expandedKey[(round*16) + 15];
	state[ 3]  = rsbox[state[ 7]] ^ expandedKey[(round*16) +  3];
	state[ 7]  = rsbox[state[11]] ^ expandedKey[(round*16) +  7];
	state[11]  = rsbox[state[15]] ^ expandedKey[(round*16) + 11];
	state[15]  = buf1;

	for (round = 8; round >= 0; round--){
		// barreto
		//col1
		buf1 = galois_mul2(galois_mul2(state[0]^state[2]));
		buf2 = galois_mul2(galois_mul2(state[1]^state[3]));
		state[0] ^= buf1;     state[1] ^= buf2;    state[2] ^= buf1;    state[3] ^= buf2;
		//col2
		buf1 = galois_mul2(galois_mul2(state[4]^state[6]));
		buf2 = galois_mul2(galois_mul2(state[5]^state[7]));
		state[4] ^= buf1;    state[5] ^= buf2;    state[6] ^= buf1;    state[7] ^= buf2;
		//col3
		buf1 = galois_mul2(galois_mul2(state[8]^state[10]));
		buf2 = galois_mul2(galois_mul2(state[9]^state[11]));
		state[8] ^= buf1;    state[9] ^= buf2;    state[10] ^= buf1;    state[11] ^= buf2;
		//col4
		buf1 = galois_mul2(galois_mul2(state[12]^state[14]));
		buf2 = galois_mul2(galois_mul2(state[13]^state[15]));
		state[12] ^= buf1;    state[13] ^= buf2;    state[14] ^= buf1;    state[15] ^= buf2;
		// mixcolums //////////
		// col1
		buf1 = state[0] ^ state[1] ^ state[2] ^ state[3];
		buf2 = state[0];
		buf3 = state[0]^state[1]; buf3=galois_mul2(buf3); state[0] = state[0] ^ buf3 ^ buf1;
		buf3 = state[1]^state[2]; buf3=galois_mul2(buf3); state[1] = state[1] ^ buf3 ^ buf1;
		buf3 = state[2]^state[3]; buf3=galois_mul2(buf3); state[2] = state[2] ^ buf3 ^ buf1;
		buf3 = state[3]^buf2;     buf3=galois_mul2(buf3); state[3] = state[3] ^ buf3 ^ buf1;
		// col2
		buf1 = state[4] ^ state[5] ^ state[6] ^ state[7];
		buf2 = state[4];
		buf3 = state[4]^state[5]; buf3=galois_mul2(buf3); state[4] = state[4] ^ buf3 ^ buf1;
		buf3 = state[5]^state[6]; buf3=galois_mul2(buf3); state[5] = state[5] ^ buf3 ^ buf1;
		buf3 = state[6]^state[7]; buf3=galois_mul2(buf3); state[6] = state[6] ^ buf3 ^ buf1;
		buf3 = state[7]^buf2;     buf3=galois_mul2(buf3); state[7] = state[7] ^ buf3 ^ buf1;
		// col3
		buf1 = state[8] ^ state[9] ^ state[10] ^ state[11];
		buf2 = state[8];
		buf3 = state[8]^state[9];   buf3=galois_mul2(buf3); state[8] = state[8] ^ buf3 ^ buf1;
		buf3 = state[9]^state[10];  buf3=galois_mul2(buf3); state[9] = state[9] ^ buf3 ^ buf1;
		buf3 = state[10]^state[11]; buf3=galois_mul2(buf3); state[10] = state[10] ^ buf3 ^ buf1;
		buf3 = state[11]^buf2;      buf3=galois_mul2(buf3); state[11] = state[11] ^ buf3 ^ buf1;
		// col4
		buf1 = state[12] ^ state[13] ^ state[14] ^ state[15];
		buf2 = state[12];
		buf3 = state[12]^state[13]; buf3=galois_mul2(buf3); state[12] = state[12] ^ buf3 ^ buf1;
		buf3 = state[13]^state[14]; buf3=galois_mul2(buf3); state[13] = state[13] ^ buf3 ^ buf1;
		buf3 = state[14]^state[15]; buf3=galois_mul2(buf3); state[14] = state[14] ^ buf3 ^ buf1;
		buf3 = state[15]^buf2;      buf3=galois_mul2(buf3); state[15] = state[15] ^ buf3 ^ buf1;

		// addroundkey, rsbox and shiftrows
		// row 0
		state[ 0]  = rsbox[state[ 0]] ^ expandedKey[(round*16)     ];
		state[ 4]  = rsbox[state[ 4]] ^ expandedKey[(round*16) +  4];
		state[ 8]  = rsbox[state[ 8]] ^ expandedKey[(round*16) +  8];
		state[12]  = rsbox[state[12]] ^ expandedKey[(round*16) + 12];
		// row 1
		buf1 =       rsbox[state[13]] ^ expandedKey[(round*16) +  1];
		state[13]  = rsbox[state[ 9]] ^ expandedKey[(round*16) + 13];
		state[ 9]  = rsbox[state[ 5]] ^ expandedKey[(round*16) +  9];
		state[ 5]  = rsbox[state[ 1]] ^ expandedKey[(round*16) +  5];
		state[ 1]  = buf1;
		// row 2
		buf1 =       rsbox[state[ 2]] ^ expandedKey[(round*16) + 10];
		buf2 =       rsbox[state[ 6]] ^ expandedKey[(round*16) + 14];
		state[ 2]  = rsbox[state[10]] ^ expandedKey[(round*16) +  2];
		state[ 6]  = rsbox[state[14]] ^ expandedKey[(round*16) +  6];
		state[10]  = buf1;
		state[14]  = buf2;
		// row 3
		buf1 =       rsbox[state[ 3]] ^ expandedKey[(round*16) + 15];
		state[ 3]  = rsbox[state[ 7]] ^ expandedKey[(round*16) +  3];
		state[ 7]  = rsbox[state[11]] ^ expandedKey[(round*16) +  7];
		state[11]  = rsbox[state[15]] ^ expandedKey[(round*16) + 11];
		state[15]  = buf1;
	}

} 

//*****************************************************************************
//
//!  aes_encrypt
//!
//!  @param[in]  key   AES128 key of size 16 bytes
//!  @param[in\out] state   16 bytes of plain text and cipher text
//!
//!  @return  none
//!
//!  @brief   AES128 encryption:
//!           Given AES128 key and  16 bytes plain text, cipher text of 16 bytes
//!           is computed. The AES implementation is in mode ECB (Electronic 
//!           Code Book). 
//!	 
//!
//*****************************************************************************

<<<<<<< HEAD
void aes_encrypt(unsigned char *state,
                 unsigned char *key,
                 unsigned char expandedKey[176])
=======
void aes_encrypt(UINT8 *state, UINT8 *key)
>>>>>>> 13427d4c
{
	// expand the key into 176 bytes
	expandKey(expandedKey, key);       
	aes_encr(state, expandedKey);
}

//*****************************************************************************
//
//!  aes_decrypt
//!
//!  @param[in]  key   AES128 key of size 16 bytes
//!  @param[in\out] state   16 bytes of cipher text and plain text
//!
//!  @return  none
//!
//!  @brief   AES128 decryption:
//!           Given AES128 key and  16 bytes cipher text, plain text of 16 bytes
//!           is computed The AES implementation is in mode ECB 
//!           (Electronic Code Book).
//!	 
//!
//*****************************************************************************

<<<<<<< HEAD
void aes_decrypt(unsigned char *state,
                 unsigned char *key,
                 unsigned char expandedKey[176])
=======
void aes_decrypt(UINT8 *state, UINT8 *key)
>>>>>>> 13427d4c
{
	expandKey(expandedKey, key);       // expand the key into 176 bytes
	aes_decr(state, expandedKey);
}

//*****************************************************************************
//
//!  aes_read_key
//!
//!  @param[out]  key   AES128 key of size 16 bytes
//!
//!  @return  on success 0, error otherwise.
//!
//!  @brief   Reads AES128 key from EEPROM
//!           Reads the AES128 key from fileID #12 in EEPROM
//!           returns an error if the key does not exist. 
//!	 
//!
//*****************************************************************************

INT32 aes_read_key(UINT8 *key)
{
	INT32	returnValue;

	returnValue = (AES128_KEY_SIZE == nvmem_read(NVMEM_AES128_KEY_FILEID, AES128_KEY_SIZE, 0, key)) ? 0 : -1;

	return returnValue;
}

//*****************************************************************************
//
//!  aes_write_key
//!
//!  @param[out]  key   AES128 key of size 16 bytes
//!
//!  @return  on success 0, error otherwise.
//!
//!  @brief   writes AES128 key from EEPROM
//!           Writes the AES128 key to fileID #12 in EEPROM
//!	 
//!
//*****************************************************************************

INT32 aes_write_key(UINT8 *key)
{
	INT32	returnValue;

	returnValue = nvmem_write(NVMEM_AES128_KEY_FILEID, AES128_KEY_SIZE, 0, key);

	return returnValue;
}

#endif //CC3000_UNENCRYPTED_SMART_CONFIG

//*****************************************************************************
//
// Close the Doxygen group.
//! @}
//
//*****************************************************************************<|MERGE_RESOLUTION|>--- conflicted
+++ resolved
@@ -85,11 +85,7 @@
 		0x8d, 0x01, 0x02, 0x04, 0x08, 0x10, 0x20, 0x40, 0x80, 0x1b, 0x36};
 
 
-<<<<<<< HEAD
-//unsigned char expandedKey[176];
-=======
 UINT8 expandedKey[176];
->>>>>>> 13427d4c
 
 //*****************************************************************************
 //
@@ -446,13 +442,7 @@
 //!
 //*****************************************************************************
 
-<<<<<<< HEAD
-void aes_encrypt(unsigned char *state,
-                 unsigned char *key,
-                 unsigned char expandedKey[176])
-=======
 void aes_encrypt(UINT8 *state, UINT8 *key)
->>>>>>> 13427d4c
 {
 	// expand the key into 176 bytes
 	expandKey(expandedKey, key);       
@@ -476,13 +466,7 @@
 //!
 //*****************************************************************************
 
-<<<<<<< HEAD
-void aes_decrypt(unsigned char *state,
-                 unsigned char *key,
-                 unsigned char expandedKey[176])
-=======
 void aes_decrypt(UINT8 *state, UINT8 *key)
->>>>>>> 13427d4c
 {
 	expandKey(expandedKey, key);       // expand the key into 176 bytes
 	aes_decr(state, expandedKey);
