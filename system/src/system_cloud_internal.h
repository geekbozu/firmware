/**
  Copyright (c) 2015 Particle Industries, Inc.  All rights reserved.

  This library is free software; you can redistribute it and/or
  modify it under the terms of the GNU Lesser General Public
  License as published by the Free Software Foundation, either
  version 3 of the License, or (at your option) any later version.

  This library is distributed in the hope that it will be useful,
  but WITHOUT ANY WARRANTY; without even the implied warranty of
  MERCHANTABILITY or FITNESS FOR A PARTICULAR PURPOSE.  See the GNU
  Lesser General Public License for more details.

  You should have received a copy of the GNU Lesser General Public
  License along with this library; if not, see <http://www.gnu.org/licenses/>.
 ******************************************************************************
 */


#ifndef SYSTEM_CLOUD_INTERNAL_H
#define	SYSTEM_CLOUD_INTERNAL_H

#include "system_cloud.h"

/**
 * Functions for managing the cloud connection, performing cloud operations
 * and system upgrades.
 */

int Internet_Test(void);

int Spark_Connect(void);
int Spark_Disconnect(void);

void Spark_Protocol_Init(void);
int Spark_Handshake(void);
bool Spark_Communication_Loop(void);
void Multicast_Presence_Announcement(void);
void Spark_Signal(bool on, unsigned, void*);
void Spark_SetTime(unsigned long dateTime);
void Spark_Process_Events();

extern volatile uint8_t LED_Spark_Signal;
void LED_Signaling_Override(void);

void system_set_time(time_t time, unsigned param, void* reserved);

char* bytes2hexbuf(const uint8_t* buf, unsigned len, char* output);
String bytes2hex(const uint8_t* buf, unsigned len);

uint8_t cloudSocketClosed();

bool spark_function_internal(const cloud_function_descriptor* desc, void* reserved);
int call_raw_user_function(void* data, const char* param, void* reserved);

struct User_Var_Lookup_Table_t
{
    const void *userVar;
    Spark_Data_TypeDef userVarType;
    char userVarKey[USER_VAR_KEY_LENGTH];
};
struct User_Func_Lookup_Table_t
{
    void* pUserFuncData;
    cloud_function_t pUserFunc;
    char userFuncKey[USER_FUNC_KEY_LENGTH];
};


User_Var_Lookup_Table_t* find_var_by_key_or_add(const char* varKey);
User_Func_Lookup_Table_t* find_func_by_key_or_add(const char* funcKey);

extern SparkProtocol* sp;

<<<<<<< HEAD
#endif	/* SYSTEM_CLOUD_INTERNAL_H */
=======

/**
 * regular async update to check that the cloud has been serviced recently.
 * After 15 seconds of inactivity, the LED status is changed to
 * @return
 */
bool system_cloud_active();


#endif	/* SYSTEM_CLOUD_INTERNAL_H */
>>>>>>> 761c6bd5
<|MERGE_RESOLUTION|>--- conflicted
+++ resolved
@@ -72,9 +72,6 @@
 
 extern SparkProtocol* sp;
 
-<<<<<<< HEAD
-#endif	/* SYSTEM_CLOUD_INTERNAL_H */
-=======
 
 /**
  * regular async update to check that the cloud has been serviced recently.
@@ -85,4 +82,3 @@
 
 
 #endif	/* SYSTEM_CLOUD_INTERNAL_H */
->>>>>>> 761c6bd5
