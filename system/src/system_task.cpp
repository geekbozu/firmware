--- conflicted
+++ resolved
@@ -57,7 +57,6 @@
 volatile uint8_t Spark_Error_Count;
 volatile uint8_t SYSTEM_POWEROFF;
 
-<<<<<<< HEAD
 static struct SetThreadCurrentFunctionPointers {
     SetThreadCurrentFunctionPointers() {
         set_thread_current_function_pointers((void*)&main_thread_current,
@@ -66,10 +65,7 @@
                                              nullptr, nullptr);
     }
 } s_SetThreadCurrentFunctionPointersInitializer;
-
-=======
 ISRTaskQueue SystemISRTaskQueue(4);
->>>>>>> 456eeef4
 
 void Network_Setup(bool threaded)
 {
@@ -511,7 +507,6 @@
     return SYSTEM_THREAD_CURRENT();
 }
 
-<<<<<<< HEAD
 uint8_t main_thread_current(void* reserved)
 {
 #if PLATFORM_THREADING == 1
@@ -520,7 +515,8 @@
 #else
     return true;
 #endif
-=======
+}
+
 uint8_t application_thread_invoke(void (*callback)(void* data), void* data, void* reserved)
 {
     // FIXME: We need a way to report an error back to caller, if asynchronous function call can't
@@ -528,5 +524,4 @@
     APPLICATION_THREAD_CONTEXT_ASYNC_RESULT(application_thread_invoke(callback, data, reserved), 0);
     callback(data);
     return 0;
->>>>>>> 456eeef4
 }