/**
  ******************************************************************************
  * @file    ConstructorFixture.h
  * @authors  Zachary Crockett
  * @version V1.0.0
  * @date    10-Jan-2014
  * @brief   Fixture for testing SparkProtocol
  ******************************************************************************
  Copyright (c) 2013 Spark Labs, Inc.  All rights reserved.

  This library is free software; you can redistribute it and/or
  modify it under the terms of the GNU Lesser General Public
  License as published by the Free Software Foundation, either
  version 3 of the License, or (at your option) any later version.

  This library is distributed in the hope that it will be useful,
  but WITHOUT ANY WARRANTY; without even the implied warranty of
  MERCHANTABILITY or FITNESS FOR A PARTICULAR PURPOSE.  See the GNU
  Lesser General Public License for more details.

  You should have received a copy of the GNU Lesser General Public
  License along with this library; if not, see <http://www.gnu.org/licenses/>.
  ******************************************************************************
  */

#ifndef __CONSTRUCTOR_FIXTURE_H
#define __CONSTRUCTOR_FIXTURE_H

#include <stdint.h>
#include "spark_protocol.h"

struct ConstructorFixture
{
  static const uint8_t nonce[41];
  static const char id[13];
  static uint8_t pubkey[295];
  static uint8_t private_key[613];
  static const uint8_t signed_encrypted_credentials[385];
  static int bytes_sent[2];
  static int bytes_received[2];
  static uint8_t sent_buf_0[256];
  static uint8_t sent_buf_1[256];
  static int mock_send(const unsigned char *buf, int buflen);
  static int mock_receive(unsigned char *buf, int buflen);
  static uint8_t message_to_receive[34];
  static bool function_called;
  static int mock_num_functions(void);
  static void mock_copy_function_key(char *destination, int function_index);
  static int mock_call_function(const char *function_key, const char *arg);
  static int mock_num_variables(void);
  static void mock_copy_variable_key(char *destination, int variable_index);
  static void *mock_get_variable(const char *variable_key);
  static void mock_signal(bool on);
  static bool signal_called_with;
  static int variable_to_get;
<<<<<<< HEAD
  static unsigned long mock_millis(void);
=======
  static system_tick_t mock_millis(void);
>>>>>>> 9a1372e6
  static bool mock_ota_status_check(void);
  static SparkReturnType::Enum mock_variable_type(const char *variable_key);

  ConstructorFixture();
  SparkKeys keys;
  SparkCallbacks callbacks;
  SparkDescriptor descriptor;
  SparkProtocol spark_protocol;
};

#endif // __CONSTRUCTOR_FIXTURE_H<|MERGE_RESOLUTION|>--- conflicted
+++ resolved
@@ -53,11 +53,7 @@
   static void mock_signal(bool on);
   static bool signal_called_with;
   static int variable_to_get;
-<<<<<<< HEAD
-  static unsigned long mock_millis(void);
-=======
   static system_tick_t mock_millis(void);
->>>>>>> 9a1372e6
   static bool mock_ota_status_check(void);
   static SparkReturnType::Enum mock_variable_type(const char *variable_key);
 
