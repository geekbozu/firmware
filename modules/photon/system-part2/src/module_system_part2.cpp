--- conflicted
+++ resolved
@@ -25,11 +25,8 @@
 DYNALIB_TABLE_EXTERN(hal_concurrent);
 DYNALIB_TABLE_EXTERN(hal_can);
 DYNALIB_TABLE_EXTERN(hal_usb);
-<<<<<<< HEAD
 DYNALIB_TABLE_EXTERN(hal_rgbled);
-=======
 DYNALIB_TABLE_EXTERN(hal_bootloader);
->>>>>>> 68b74671
 
 
 // strange that this is needed given that the entire block is scoped extern "C"
@@ -57,11 +54,8 @@
     DYNALIB_TABLE_NAME(hal_concurrent),
     DYNALIB_TABLE_NAME(hal_can),
     DYNALIB_TABLE_NAME(hal_usb),
-<<<<<<< HEAD
     DYNALIB_TABLE_NAME(hal_rgbled),
-=======
     DYNALIB_TABLE_NAME(hal_bootloader),
->>>>>>> 68b74671
 };
 
 #include "system_part2_loader.c"
